--- conflicted
+++ resolved
@@ -74,11 +74,11 @@
                 clEnumValN (ZONES , "zones",
                             "Sparse Difference-Bounds Matrix (or Zones) domain"),
                 clEnumValN (SZONES, "szones",
-                            "Split difference-Bounds Matrix domain"),
+                            "Split Difference-Bounds Matrix domain"),
                 clEnumValN (DZONES, "dzones",
                             "Dense Difference-Bounds Matrix"),
                 clEnumValN (VZONES, "vzones",
-                            "Dense Difference-Bounds Matrix with variable packing domain"),
+                            "Dense Difference-Bounds Matrix with variable packing"),
                 clEnumValN (INTV_APRON, "int-apron",
                             "Intervals using Apron library"),
                 clEnumValN (OCT_APRON, "oct-apron",
@@ -120,10 +120,16 @@
 LlvmCrabSummDomain("crab-inter-sum-dom",
        llvm::cl::desc ("Crab abstract domain used to generate function summaries"),
        llvm::cl::values 
-       (clEnumValN (ZONES , "zones",
-                    "Difference-Bounds Matrix (or Zones) domain"),
-        clEnumValN (TERMS, "term",
+       (clEnumValN (TERMS, "term",
                     "Intervals with uninterpreted functions."),
+        clEnumValN (ZONES , "zones",
+                    "Sparse Difference-Bounds Matrix (or Zones) domain"),
+        clEnumValN (SZONES, "szones",
+                    "Split Zones domain"),
+        clEnumValN (VZONES, "vzones",
+                    "Dense Zones with variable packing"),
+        clEnumValN (OPT_OCT_APRON, "opt-oct-apron",
+                    "Optimized octagons using Elina"),
         clEnumValEnd),
        llvm::cl::init (ZONES));
 
@@ -320,42 +326,57 @@
       switch (m_absdom) {
 
         case INTERVALS_CONGRUENCES: 
-          switch (LlvmCrabSummDomain){
+          switch (LlvmCrabSummDomain) {
             case TERMS:
               change = (LlvmCrabTrackLev == ARR ? 
                         runOnCg <arr_term_domain_t, arr_ric_domain_t> (cg, live_map, M) : 
                         runOnCg <term_domain_t, ric_domain_t> (cg, live_map, M)) ; 
               break;
-            default:
+            case VZONES: // temporary
+              change = (LlvmCrabTrackLev == ARR ? 
+                        runOnCg <arr_vdbm_domain_t, arr_ric_domain_t> (cg, live_map, M) : 
+                        runOnCg <vdbm_domain_t, ric_domain_t> (cg, live_map, M)) ; 
+              break;
+            case ZONES: // temporary
               change = (LlvmCrabTrackLev == ARR ? 
                         runOnCg <arr_dbm_domain_t, arr_ric_domain_t> (cg, live_map, M) : 
                         runOnCg <dbm_domain_t, ric_domain_t> (cg, live_map, M)) ; 
+              break;
+            case OPT_OCT_APRON: 
+              change = (LlvmCrabTrackLev == ARR ? 
+                        runOnCg <arr_opt_oct_apron_domain_t, arr_ric_domain_t> (cg, live_map, M) : 
+                        runOnCg <opt_oct_apron_domain_t, ric_domain_t> (cg, live_map, M)) ; 
+              break;
+            default:    // szones              
+              change = (LlvmCrabTrackLev == ARR ? 
+                        runOnCg <arr_sdbm_domain_t, arr_ric_domain_t> (cg, live_map, M) : 
+                        runOnCg <sdbm_domain_t, ric_domain_t> (cg, live_map, M)) ; 
           }
           break;
         case ZONES: 
-          switch (LlvmCrabSummDomain){
-            case TERMS:
-              change = (LlvmCrabTrackLev == ARR ? 
-                        runOnCg <arr_term_domain_t, arr_dbm_domain_t> (cg, live_map, M) :  
-                        runOnCg <term_domain_t, dbm_domain_t> (cg, live_map, M)) ; 
-              break;
-            default:
-              change = (LlvmCrabTrackLev == ARR ? 
-                        runOnCg <arr_dbm_domain_t, arr_dbm_domain_t> (cg, live_map, M) :  
-                        runOnCg <dbm_domain_t, dbm_domain_t> (cg, live_map, M)) ; 
-          }
+          if (LlvmCrabSummDomain != ZONES)
+            std::cerr << "Warning: choosing zones to compute summaries\n";
+          change = (LlvmCrabTrackLev == ARR ? 
+                    runOnCg <arr_dbm_domain_t, arr_dbm_domain_t> (cg, live_map, M) :  
+                    runOnCg <dbm_domain_t, dbm_domain_t> (cg, live_map, M)) ; 
           break;
         case SZONES: 
+          if (LlvmCrabSummDomain != SZONES)
+            std::cerr << "Warning: choosing szones to compute summaries\n";
           change = (LlvmCrabTrackLev == ARR ? 
                     runOnCg <arr_sdbm_domain_t, arr_sdbm_domain_t> (cg, live_map, M) :  
                     runOnCg <sdbm_domain_t, sdbm_domain_t> (cg, live_map, M)) ; 
           break;
         case DZONES: 
+          if (LlvmCrabSummDomain != DZONES)
+            std::cerr << "Warning: choosing dzones to compute summaries\n";
           change = (LlvmCrabTrackLev == ARR ? 
                     runOnCg <arr_ddbm_domain_t, arr_ddbm_domain_t> (cg, live_map, M) :  
                     runOnCg <ddbm_domain_t, ddbm_domain_t> (cg, live_map, M)) ; 
           break;
         case VZONES: 
+          if (LlvmCrabSummDomain != VZONES)
+            std::cerr << "Warning: choosing vzones to compute summaries\n";
           change = (LlvmCrabTrackLev == ARR ? 
                     runOnCg <arr_vdbm_domain_t, arr_vdbm_domain_t> (cg, live_map, M) :  
                     runOnCg <vdbm_domain_t, vdbm_domain_t> (cg, live_map, M)) ; 
@@ -367,40 +388,48 @@
                         runOnCg <arr_term_domain_t, arr_term_domain_t> (cg, live_map, M) : 
                         runOnCg <term_domain_t, term_domain_t> (cg, live_map, M)) ; 
               break;
-            default:
+            case VZONES: // temporary
+              change = (LlvmCrabTrackLev == ARR ? 
+                        runOnCg <arr_vdbm_domain_t, arr_term_domain_t> (cg, live_map, M) : 
+                        runOnCg <vdbm_domain_t, term_domain_t> (cg, live_map, M)) ; 
+              break;
+            case ZONES: // temporary
               change = (LlvmCrabTrackLev == ARR ? 
                         runOnCg <arr_dbm_domain_t, arr_term_domain_t> (cg, live_map, M) : 
                         runOnCg <dbm_domain_t, term_domain_t> (cg, live_map, M)) ; 
+              break;
+            case OPT_OCT_APRON: 
+              change = (LlvmCrabTrackLev == ARR ? 
+                        runOnCg <arr_opt_oct_apron_domain_t, arr_term_domain_t> (cg, live_map, M) : 
+                        runOnCg <opt_oct_apron_domain_t, term_domain_t> (cg, live_map, M)) ; 
+              break;
+            default:    // szones              
+              change = (LlvmCrabTrackLev == ARR ? 
+                        runOnCg <arr_sdbm_domain_t, arr_term_domain_t> (cg, live_map, M) : 
+                        runOnCg <sdbm_domain_t, term_domain_t> (cg, live_map, M)) ; 
           }
           break;
-<<<<<<< HEAD
-        case INTV_APRON:
-          change = (LlvmCrabTrackLev == ARR ? 
-                    runOnCg <arr_dbm_domain_t, arr_box_apron_domain_t> (cg, live_map, M) : 
-                    runOnCg <dbm_domain_t, box_apron_domain_t> (cg, live_map, M)) ; 
-          break;
         case OCT_APRON:
+          if (LlvmCrabSummDomain != OCT_APRON)
+            std::cerr << "Warning: choosing oct-apron to compute summaries\n";
           change = (LlvmCrabTrackLev == ARR ? 
                     runOnCg <arr_oct_apron_domain_t, arr_oct_apron_domain_t> (cg, live_map, M) : 
                     runOnCg <oct_apron_domain_t, oct_apron_domain_t> (cg, live_map, M)) ; 
           break;
         case OPT_OCT_APRON:
+          if (LlvmCrabSummDomain != OPT_OCT_APRON)
+            std::cerr << "Warning: choosing opt-oct-apron to compute summaries\n";
           change = (LlvmCrabTrackLev == ARR ? 
                     runOnCg <arr_opt_oct_apron_domain_t, arr_opt_oct_apron_domain_t> (cg, live_map, M) : 
                     runOnCg <opt_oct_apron_domain_t, opt_oct_apron_domain_t> (cg, live_map, M)) ; 
           break;
         case PK_APRON:
+          if (LlvmCrabSummDomain != PK_APRON)
+            std::cerr << "Warning: choosing pk-apron to compute summaries\n";
           change = (LlvmCrabTrackLev == ARR ? 
                     runOnCg <arr_pk_apron_domain_t, arr_pk_apron_domain_t> (cg, live_map, M) : 
                     runOnCg <pk_apron_domain_t, pk_apron_domain_t> (cg, live_map, M)) ; 
           break;
-        // case BOXES:
-        //   change = (LlvmCrabTrackLev == ARR ? 
-        //             runOnCg <arr_boxes_domain_t, arr_boxes_domain_t> (cg, live_map, M) : 
-        //             runOnCg <boxes_domain_t, boxes_domain_t> (cg, live_map, M)) ; 
-        //   break;
-=======
->>>>>>> c2bcc70f
         case INTERVALS:  
         default: 
           if (m_absdom != INTERVALS)
@@ -414,10 +443,25 @@
                         runOnCg <arr_term_domain_t, arr_interval_domain_t> (cg, live_map, M) : 
                         runOnCg <term_domain_t, interval_domain_t> (cg, live_map, M)) ; 
               break;
-            default:
+            case VZONES: // temporary
+              change = (LlvmCrabTrackLev == ARR ? 
+                        runOnCg <arr_vdbm_domain_t, arr_interval_domain_t> (cg, live_map, M) : 
+                        runOnCg <vdbm_domain_t, interval_domain_t> (cg, live_map, M)) ; 
+              break;
+            case ZONES: // temporary
               change = (LlvmCrabTrackLev == ARR ? 
                         runOnCg <arr_dbm_domain_t, arr_interval_domain_t> (cg, live_map, M) : 
                         runOnCg <dbm_domain_t, interval_domain_t> (cg, live_map, M)) ; 
+              break;
+            case OPT_OCT_APRON: 
+              change = (LlvmCrabTrackLev == ARR ? 
+                        runOnCg <arr_opt_oct_apron_domain_t, arr_interval_domain_t> (cg, live_map, M) : 
+                        runOnCg <opt_oct_apron_domain_t, interval_domain_t> (cg, live_map, M)) ; 
+              break;
+            default:    // szones              
+              change = (LlvmCrabTrackLev == ARR ? 
+                        runOnCg <arr_sdbm_domain_t, arr_interval_domain_t> (cg, live_map, M) : 
+                        runOnCg <sdbm_domain_t, interval_domain_t> (cg, live_map, M)) ; 
           }
       }      
       
