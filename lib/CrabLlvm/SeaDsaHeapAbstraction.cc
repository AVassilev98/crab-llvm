#include "crab_llvm/config.h"

/**
 * Heap abstraction based on sea-dsa (https://github.com/seahorn/sea-dsa).
 */

#include "llvm/IR/Module.h"
#include "llvm/IR/Function.h"
#include "llvm/IR/Value.h"
#include "llvm/IR/Instructions.h"
#include "llvm/IR/InstIterator.h"
#include "llvm/Support/raw_ostream.h"

#include "sea_dsa/Graph.hh"
#include "sea_dsa/Global.hh"
#include "sea_dsa/AllocWrapInfo.hh"

#include "crab_llvm/SeaDsaHeapAbstraction.hh"
#include "crab/common/debug.hpp"

#include <set>
#include <boost/unordered_map.hpp>
#include <boost/range/iterator_range.hpp>
#include <boost/range/algorithm/set_algorithm.hpp>
#include <boost/optional.hpp>

namespace crab_llvm {

using namespace llvm;
using namespace sea_dsa;

namespace seadsa_heap_abs_impl {
  
  template <typename Set>
  void set_difference(Set &s1, Set &s2) {
    Set s3;
    boost::set_difference(s1, s2, std::inserter(s3, s3.end()));
    std::swap(s3, s1);
  }
  
  template <typename Set>
  void set_union(Set &s1, Set &s2) {
    Set s3;
    boost::set_union(s1, s2, std::inserter(s3, s3.end()));
    std::swap(s3, s1);
  }
  
  struct isInteger: std::unary_function<const llvm::Type*, bool> {
    unsigned m_bitwidth;
    isInteger(): m_bitwidth(0) {}
    bool operator()(const llvm::Type* t) {
      bool is_int = (t->isIntegerTy() && !t->isIntegerTy(1));
      if (is_int) {
	// XXX: We use bitwidth for overflow purposes so taking the
	// minimum is the most conservative choice.
	m_bitwidth = (m_bitwidth == 0 ? t->getIntegerBitWidth() :
		      std::min(m_bitwidth, t->getIntegerBitWidth()));
      }
      return is_int;
    }
  };

  struct isBool: std::unary_function<const llvm::Type*, bool> {
    bool operator()(const llvm::Type* t) const {
      return t->isIntegerTy(1);
    }
  };

  struct isIntegerOrBool: std::unary_function<const llvm::Type*, bool> {
    bool operator()(const llvm::Type* t) const {
      return t->isIntegerTy();
    }
  };

  template <typename Set>
  void markReachableNodes (const Node *n, Set &set) {
    if (!n) return;
    assert (!n->isForwarding () && "Cannot mark a forwarded node");
    
    if (set.insert (n).second) 
      for (auto const &edg : n->links ())
	markReachableNodes (edg.second->getNode (), set);
  }
  
  
  template <typename Set>
  void reachableNodes (const Function &fn, Graph &g, Set &inputReach, Set& retReach) {
    // formal parameters
    for (Function::const_arg_iterator I = fn.arg_begin(), E = fn.arg_end(); I != E; ++I) {
      const Value &arg = *I;
      if (g.hasCell (arg)) {
	Cell &c = g.mkCell (arg, Cell ());
	markReachableNodes (c.getNode (), inputReach);
      }
    }
    
    // globals
    for (auto &kv : boost::make_iterator_range (g.globals_begin (),
						g.globals_end ())) {
      markReachableNodes (kv.second->getNode (), inputReach);
    }
    
    // return value
    if (g.hasRetCell (fn)) {
      markReachableNodes (g.getRetCell (fn).getNode(), retReach);
    }
  }

  
  /// Computes Node reachable from the call arguments in the graph.
  /// reach - all reachable nodes
  /// outReach - subset of reach that is only reachable from the return node
  template <typename Set1, typename Set2>
  void argReachableNodes(const llvm::Function&fn, Graph &G,
				Set1 &reach, Set2 &outReach) {
    reachableNodes (fn, G, reach, outReach);
    seadsa_heap_abs_impl::set_difference (outReach, reach);
    seadsa_heap_abs_impl::set_union (reach, outReach);
  }
  
} // end namespace seadsa_heap_abs_impl

  
  // return a value if the node corresponds to a typed single-cell
  // global memory cell, or nullptr otherwise.
  template<typename Pred>
  static const llvm::Value* getTypedSingleton(const Node* n, Pred& is_typed) {
    if (!n) return nullptr;
    if (const llvm::Value* v = n->getUniqueScalar()) {
      if (const llvm::GlobalVariable *gv =
	  llvm::dyn_cast<const llvm::GlobalVariable>(v)) {
	if (is_typed(gv->getType()->getElementType()))
	  return v;
      }
    }
    return nullptr;
  }

  // return true if the cell (n,o) contains a value of a specified
  // type by is_typed
  template<typename Pred>
  static bool isTypedCell(const Node* n, unsigned  o, Pred& is_typed) {
    if (!n) {
      return false;
    }

    if (n->hasAccessedType(o)) {
      for (const llvm::Type* t: n->getAccessedType(o)){
	if (!is_typed(t)) {
	  return false;
	}
      }
    }
    
    return true;
  }
  
  // return true if the cell (n,o) points to an array of elements of
  // some type specified by is_typed.
  template<typename Pred>
  static bool isTypedArrayCell(const Node* n, unsigned o, Pred& is_typed) {
    if (!n) {
      return false;
    }
    // sea-dsa only allows arrays at offset 0, otherwise it collapses
    // the node.
    if (!n->isArray() || o != 0)
      return false;

    if (n->hasAccessedType(o)) {
      for (const llvm::Type* t: n->getAccessedType(o)) {
	if (!is_typed(t)) {
	  return false;
	}
      }
    }
    
    return true;
  }

  // Given [lb_a,ub_a) and [lb_b,ub_b) return true if they intersect.
  static bool intersect_interval(std::pair<uint64_t,uint64_t> a,
				 std::pair<uint64_t, uint64_t> b) {
    return (b.first >= a.first && b.first < a.second) ||
           (a.first >= b.first && a.first < b.second);
  }

  static uint64_t storage_size(const Type *t, const DataLayout &dl) {
    return dl.getTypeStoreSize(const_cast<Type*>(t));
  }
  
  static boost::optional<uint64_t>
  size_of(const Graph::Set& types, const DataLayout &dl) {
    if (types.isEmpty()) {
      return 0;
    } else {
      uint64_t sz = storage_size(*(types.begin()), dl);
      if (types.isSingleton()) {
	return sz;
      } else {
	auto it = types.begin();
	++it;
	if (std::all_of(it, types.end(),
			[dl,sz](const Type *t) {
			  return (storage_size(t, dl) == sz);
			})) {
	  return sz;
	} else {
	  return boost::none;
	}
      }
    }
  }

  // Return true if there is another cell overlapping with c.
  static bool is_overlapping_cell(const Cell& c, const DataLayout &dl) {
    const Node* n1 = c.getNode();
    unsigned o1 = c.getOffset();
    if (!n1->hasAccessedType(o1)) {
      // this might be unsound but assuming cell overlaps might be too
      // pessimistic.
      return false;
    }
    
    if (auto c1_sz = size_of(n1->getAccessedType(o1), dl)) {
      uint64_t s1 = *c1_sz;
      for (auto& kv: n1->types()) {
	unsigned o2 = kv.first;
	if (o1 == o2) continue;
	if (auto c2_sz =  size_of(kv.second, dl)) {
	  uint64_t s2 = *c2_sz;
	  if (intersect_interval({o1, o1+s1}, {o2, o2+s2})) {
	    return true;
	  }
	} else {
	  return false;
	}
      }
      return false;
    } 
    return true;
  }
  
  // canBeDisambiguated succeeds if returned valued != UNTYPED_REGION
  static region_info canBeDisambiguated(const Cell& c,
					bool disambiguate_unknown,
					bool disambiguate_ptr_cast,
					bool disambiguate_external) {
    if (c.isNull()) {
      return region_info(UNTYPED_REGION, 0);
    }
    
    const Node* n = c.getNode();
    unsigned offset = c.getOffset();
    
    CRAB_LOG("heap-abs", 
	     llvm::errs () << "*** Checking whether node at offset " << offset
	                   << " can be disambiguated ... \n" 
	                   << "\t" << *n << "\n";);

    if (n->isOffsetCollapsed()) {
      CRAB_LOG("heap-abs", 
	       llvm::errs() << "\tCannot be disambiguated: node is already collapsed.\n";);
      return region_info(UNTYPED_REGION, 0);
    }
    
    if (n->isIntToPtr() || n->isPtrToInt()) {
      if (!disambiguate_ptr_cast) {
	CRAB_LOG("heap-abs", 
		 llvm::errs() << "\tCannot be disambiguated: node is casted "
		              << "from/to an integer.\n";);
	return region_info(UNTYPED_REGION, 0);
      }
    }
    
    if (n->isExternal()) {
      if (!disambiguate_external) {
	CRAB_LOG("heap-abs", 
		 llvm::errs() << "\tCannot be disambiguated: node is external.\n";);
	return region_info(UNTYPED_REGION, 0);
      }
    }
    
    seadsa_heap_abs_impl::isInteger int_pred;
    if (isTypedCell(n, offset, int_pred) || isTypedArrayCell(n, offset, int_pred)) {
      CRAB_LOG("heap-abs", llvm::errs() << "\tDisambiguation succeed!\n";);
      return region_info(INT_REGION, int_pred.m_bitwidth);
    } 

    seadsa_heap_abs_impl::isBool bool_pred;
    if (isTypedCell(n, offset, bool_pred) || isTypedArrayCell(n, offset, bool_pred)) {
      CRAB_LOG("heap-abs", llvm::errs() << "\tDisambiguation succeed!\n";);
      return region_info(BOOL_REGION, 1);
    } 

    // TODO: modify here to consider cells containing pointers.
    CRAB_LOG("heap-abs",
	     llvm::errs() << "\tCannot be disambiguated: do not contain integer.\n";);
    
    return region_info(UNTYPED_REGION, 0);
  }

  ///////
  // class methods
  ///////

  // Return -1 if it cannot assign an id to the cell.
  int SeaDsaHeapAbstraction::getId(const Cell& c) {
    const Node* n = c.getNode();
    unsigned offset = c.getOffset();
    
    /** 
     * Begin extra conditions for array smashing-like abstractions 
     * TODO: we can move these extra conditions to canBeDisambiguated.
     **/
    if (!n->isModified() && !n->isRead()) {
      CRAB_LOG("heap-abs",
	       llvm::errs() << "\tBut discarding it because it is never accessed.\n";);
      return -1;      
    }

    // TODO: caching
    if (is_overlapping_cell(c, m_dl)) {
      // TOIMPROVE: we can assign same id to all overlapping cells but it
      // wouldn't be sound for array domains that ignore pointer
      // arithmetic. Maybe have a flag?
      CRAB_LOG("heap-abs",
	       llvm::errs() << "\tBut discarding it because overlaps with other cells.\n";);
      return -1;
    }
    
    if (n->isArray()) {
      // TOIMPROVE: we can assign the same id to all node's cells but it
      // would be unsound for array domains that ignore pointer
      // arithmetic. Maybe have a flag?
      // offset = 0;
      
      if (std::any_of(n->types().begin(), n->types().end(),
		      [offset](const Node::accessed_types_type::value_type& kv) {
			return (kv.first != offset);
		      })) {
	CRAB_LOG("heap-abs",
		 llvm::errs() << "\tBut discarding it because cell's node is marked as array "
		              << "and it can be accessed with different offsets.\n";);
	return -1;
      }
    }

    // FIXME: do we need to ignore recursive nodes?
    
    /** 
     * End extra conditions for array smashing-like abstractions 
     **/

    
    auto it = m_node_ids.find(n);
    if (it != m_node_ids.end()) {
      return it->second + offset;
    }
    
    unsigned id = m_max_id;
    m_node_ids[n] = id;

    // XXX: we only have the reverse map for the offset 0.  That's
    // fine because we use this map only in getSingleton which can
    // only succeed if offset 0.
    m_rev_node_ids[id] = n;
    
    if (n->size() == 0) {
      // XXX: nodes can have zero size
      assert (offset == 0);
      m_max_id++;
      return id;
    }
    
    // -- allocate enough ids for every byte of the object
    assert (n->size() > 0);
    m_max_id += n->size();
    return id + offset;
  }

  // compute and cache the set of read, mod and new nodes of a whole
  // function such that mod nodes are a subset of the read nodes and
  // the new nodes are disjoint from mod nodes.
  void  SeaDsaHeapAbstraction::cacheReadModNewNodes(const llvm::Function& f) {
    
    if (!m_dsa || !(m_dsa->hasGraph(f))) {
      return;
    }

    Graph &G = m_dsa->getGraph(f);
    
    // hook: skip shadow mem functions created by SeaHorn
    // We treat them as readnone functions
    if (f.getName().startswith("shadow.mem")) return;

    
    std::set<const Node*> reach, retReach;
    seadsa_heap_abs_impl::argReachableNodes(f, G, reach, retReach);
    
    region_set_t reads, mods, news;
    for (const Node* n : reach) {
      if (!n->isRead() && !n->isModified()) {
	continue;
      }

      // Iterate over all cells of the node and extract regions from there
      for (auto &kv: n->types()) {

	Cell c(const_cast<Node*>(n), kv.first);
	region_info r_info = canBeDisambiguated(c, 
						m_disambiguate_unknown,
						m_disambiguate_ptr_cast,
						m_disambiguate_external);
	
	if (r_info.get_type() != UNTYPED_REGION) {
	  int id = getId(c);
	  if (id < 0) continue;	  
	  if ((n->isRead() || n->isModified()) && !retReach.count(n)) {
	    reads.insert(region_t(static_cast<HeapAbstraction*>(this), id, r_info));
	  }
	  if (n->isModified() && !retReach.count(n)) {
	    mods.insert(region_t(static_cast<HeapAbstraction*>(this), id, r_info));
	  }
	  if (n->isModified() && retReach.count(n)) {
	    news.insert(region_t(static_cast<HeapAbstraction*>(this), id, r_info));
	  }
	}
      }
    }
    m_func_accessed[&f] = reads;
    m_func_mods[&f] = mods;
    m_func_news[&f] = news;
  }

  // Compute and cache the set of read, mod and new nodes of a
  // callsite such that mod nodes are a subset of the read nodes and
  // the new nodes are disjoint from mod nodes.
  void  SeaDsaHeapAbstraction::cacheReadModNewNodesFromCallSite(llvm::CallInst& I) {
    
    if (!m_dsa)
      return;
    
    /// ignore inline assembly
    if (I.isInlineAsm())
      return;

    ImmutableCallSite ICS(&I);
    DsaCallSite CS(ICS);

    if (!CS.getCallee())
      return;
    
    // hook: skip shadow mem functions created by SeaHorn
    // We treat them as readnone functions
    if (CS.getCallee()->getName().startswith("shadow.mem"))
      return;

    const Function &CalleeF = *CS.getCallee();
    const Function &CallerF = *CS.getCaller();
    if (!m_dsa->hasGraph(CalleeF))
      return;
    if (!m_dsa->hasGraph(CallerF))
      return;
    
    Graph &callerG = m_dsa->getGraph(CallerF);
    Graph &calleeG = m_dsa->getGraph(CalleeF);
    
    // -- compute callee nodes reachable from arguments and returns
    std::set<const Node*> reach;
    std::set<const Node*> retReach;
    seadsa_heap_abs_impl::argReachableNodes (CalleeF, calleeG, reach, retReach);
    
    // -- compute mapping between callee and caller graphs
    SimulationMapper simMap;
    Graph::computeCalleeCallerMapping (CS, calleeG, callerG, simMap); 

    region_set_t reads, mods, news;
    for (const Node* n : reach) {
      if (!n->isRead() && !n->isModified())
	continue;

      // Iterate over all cells of the node and extract regions
      for (auto &kv: n->types()) {

	Cell c(const_cast<Node*>(n), kv.first);
	region_info r_info = canBeDisambiguated(c, 
						m_disambiguate_unknown,
						m_disambiguate_ptr_cast,
						m_disambiguate_external);
	
	if (r_info.get_type() != UNTYPED_REGION) {
	  // Map the callee node to the node in the caller's callsite
	  Cell callerC = simMap.get(c);
	  if (callerC.isNull()) {
	    continue;
	  }
	  int id = getId(callerC);
	  if (id < 0) continue;
	  if ((n->isRead() || n->isModified()) && !retReach.count(n)) {
	    reads.insert(region_t(static_cast<HeapAbstraction*>(this), id, r_info));
	  } 
	  if (n->isModified() && !retReach.count(n)) {
	    mods.insert(region_t(static_cast<HeapAbstraction*>(this), id, r_info));
	  }
	  if (n->isModified() && retReach.count(n)) {
	    news.insert(region_t(static_cast<HeapAbstraction*>(this), id, r_info));
	  }
	}
      }
    }
    
    // -- add the region of the lhs of the call site
    region_t ret = getRegion(*(I.getParent()->getParent()), &I);
    if (!ret.isUnknown()) mods.insert(ret); 
    
    m_callsite_accessed[&I] = reads; 
    m_callsite_mods[&I] = mods; 
    m_callsite_news[&I] = news; 
  }

  SeaDsaHeapAbstraction::SeaDsaHeapAbstraction(llvm::Module& M, llvm::CallGraph& cg,
					       const llvm::DataLayout& dl,
					       const llvm::TargetLibraryInfo& tli,
<<<<<<< HEAD
					       const sea_dsa::AllocWrapInfo& alloc_info,
=======
>>>>>>> 0823cad1
					       bool is_context_sensitive,
					       bool disambiguate_unknown,
					       bool disambiguate_ptr_cast,
					       bool disambiguate_external)
    : m_m(M), m_dl(dl), 
      m_dsa(nullptr), m_fac(nullptr), m_max_id(0),
      m_disambiguate_unknown(disambiguate_unknown),
      m_disambiguate_ptr_cast(disambiguate_ptr_cast),
      m_disambiguate_external(disambiguate_external) {

    // The factory must be alive while sea_dsa is in use    
    m_fac = new SetFactory();
    
    // -- Run sea-dsa
    if (!is_context_sensitive) {
<<<<<<< HEAD
      m_dsa = new sea_dsa::ContextInsensitiveGlobalAnalysis(m_dl, tli, alloc_info,
							    cg, *m_fac, false); 
    } else {
      m_dsa = new sea_dsa::ContextSensitiveGlobalAnalysis(m_dl, tli, alloc_info, cg, *m_fac);
=======
      m_dsa = new sea_dsa::ContextInsensitiveGlobalAnalysis(m_dl, tli, cg, *m_fac, false); 
    } else {
      m_dsa = new sea_dsa::ContextSensitiveGlobalAnalysis(m_dl, tli, cg, *m_fac);
>>>>>>> 0823cad1
    }
    
    m_dsa->runOnModule(m_m);
    
    // --- Pre-compute all the information per function and
    //     callsites
    
    CRAB_LOG("heap-abs", 
	     llvm::errs() << "========= HeapAbstraction using sea-dsa =========\n");

    CRAB_VERBOSE_IF(3, 
		    for (auto& F: M) {
		      if (m_dsa->hasGraph(F)) {
			auto& G = m_dsa->getGraph(F);
			G.write(errs());
			errs() << "\n";
		      }
		    });

    // populate caches
    for (auto &F: boost::make_iterator_range(m_m)) {    
      cacheReadModNewNodes(F);
      llvm::inst_iterator InstIt = inst_begin(F), InstItEnd = inst_end(F);
      for (; InstIt != InstItEnd; ++InstIt) {
	if (llvm::CallInst *Call = llvm::dyn_cast<llvm::CallInst>(&*InstIt)) {
	  cacheReadModNewNodesFromCallSite(*Call);
	}
      }
    }
  }

  SeaDsaHeapAbstraction::~SeaDsaHeapAbstraction() {
    delete m_dsa;
    delete m_fac;
  }
  
  // f is used to know in which Graph we should search for V
  SeaDsaHeapAbstraction::region_t
  SeaDsaHeapAbstraction::getRegion(const llvm::Function& fn, llvm::Value* V)  {
    if (!m_dsa || !m_dsa->hasGraph(fn)) {
      return region_t();
    }
      
    Graph& G = m_dsa->getGraph(fn);
    if (!G.hasCell(*V)) {
      return region_t();
    }

    const Cell& c = G.getCell(*V);
    if (c.isNull()) {
      return region_t();
    }
    
    // -- A cell might not be translated to a memory region because
    //    either canBeDisambiguated or getId fails.
    region_info r_info = canBeDisambiguated(c,
					    m_disambiguate_unknown,
					    m_disambiguate_ptr_cast,
					    m_disambiguate_external);
    
    if (r_info.get_type() == UNTYPED_REGION) {
      return region_t();
    } else {
      int id = getId(c);
      if (id < 0) {
	return region_t();
      } else {
	return region_t(static_cast<HeapAbstraction*>(this), id, r_info);
      }
    }
  }
  
  const llvm::Value* SeaDsaHeapAbstraction::getSingleton(int region) const {
    auto const it = m_rev_node_ids.find(region);
    if (it == m_rev_node_ids.end()) 
      return nullptr;
    //  TODO: consider also singleton containing pointers.
    seadsa_heap_abs_impl::isIntegerOrBool pred;
    return getTypedSingleton(it->second, pred);
  }
  
  SeaDsaHeapAbstraction::region_set_t
  SeaDsaHeapAbstraction::getAccessedRegions(const llvm::Function& fn)  {
    return m_func_accessed[&fn];
  }

  SeaDsaHeapAbstraction::region_set_t
  SeaDsaHeapAbstraction::getOnlyReadRegions(const llvm::Function& fn)  {
    region_set_t s1 = m_func_accessed[&fn];
    region_set_t s2 = m_func_mods[&fn];
    seadsa_heap_abs_impl::set_difference(s1,s2);
    return s1;
  }
  
  SeaDsaHeapAbstraction::region_set_t
  SeaDsaHeapAbstraction::getModifiedRegions(const llvm::Function& fn) {
    return m_func_mods[&fn];
  }
  
  SeaDsaHeapAbstraction::region_set_t
  SeaDsaHeapAbstraction::getNewRegions(const llvm::Function& fn) {
    return m_func_news[&fn];
  }
  
  SeaDsaHeapAbstraction::region_set_t
  SeaDsaHeapAbstraction::getAccessedRegions(llvm::CallInst& I) {
    return m_callsite_accessed[&I];
  }
  
  SeaDsaHeapAbstraction::region_set_t
  SeaDsaHeapAbstraction::getOnlyReadRegions(llvm::CallInst& I)  {
    region_set_t s1 = m_callsite_accessed[&I];
    region_set_t s2 = m_callsite_mods[&I];
    seadsa_heap_abs_impl::set_difference(s1,s2);
    return s1;
  }
  
  SeaDsaHeapAbstraction::region_set_t
  SeaDsaHeapAbstraction::getModifiedRegions(llvm::CallInst& I) {
    return m_callsite_mods[&I];
  }
  
  SeaDsaHeapAbstraction::region_set_t
  SeaDsaHeapAbstraction::getNewRegions(llvm::CallInst& I)  {
    return m_callsite_news[&I];
  }  
  
} // end namespace<|MERGE_RESOLUTION|>--- conflicted
+++ resolved
@@ -522,10 +522,7 @@
   SeaDsaHeapAbstraction::SeaDsaHeapAbstraction(llvm::Module& M, llvm::CallGraph& cg,
 					       const llvm::DataLayout& dl,
 					       const llvm::TargetLibraryInfo& tli,
-<<<<<<< HEAD
 					       const sea_dsa::AllocWrapInfo& alloc_info,
-=======
->>>>>>> 0823cad1
 					       bool is_context_sensitive,
 					       bool disambiguate_unknown,
 					       bool disambiguate_ptr_cast,
@@ -541,16 +538,10 @@
     
     // -- Run sea-dsa
     if (!is_context_sensitive) {
-<<<<<<< HEAD
       m_dsa = new sea_dsa::ContextInsensitiveGlobalAnalysis(m_dl, tli, alloc_info,
 							    cg, *m_fac, false); 
     } else {
       m_dsa = new sea_dsa::ContextSensitiveGlobalAnalysis(m_dl, tli, alloc_info, cg, *m_fac);
-=======
-      m_dsa = new sea_dsa::ContextInsensitiveGlobalAnalysis(m_dl, tli, cg, *m_fac, false); 
-    } else {
-      m_dsa = new sea_dsa::ContextSensitiveGlobalAnalysis(m_dl, tli, cg, *m_fac);
->>>>>>> 0823cad1
     }
     
     m_dsa->runOnModule(m_m);
