/* 
 * Translate a LLVM function to a CFG language understood by Crab
 * 
 * If the precision level includes memory contents both load and
 * stores as well as other memory builtins (malloc-like functions) and
 * llvm intrinsics (memset, memcpy, etc) will be translated using a
 * memory abstraction based on DSA. 
 *
 * The memory translation without abstraction is not implemented
 * although it should not be hard since Crab CFG language has support
 * for it.
 */

#include "llvm/IR/InstVisitor.h"
#include "llvm/IR/CallSite.h"
#include "llvm/IR/GetElementPtrTypeIterator.h"
#include "llvm/ADT/APInt.h"
#include "llvm/Pass.h"
#include "llvm/Support/Debug.h"
#include "llvm/Support/CommandLine.h"

#include "boost/tuple/tuple.hpp"
#include <boost/range/iterator_range.hpp>
#include "boost/range/algorithm/set_algorithm.hpp"

#include "crab_llvm/SymEval.hh"
#include "crab_llvm/CfgBuilder.hh"
#include "crab_llvm/Support/CFG.hh"

using namespace llvm;

llvm::cl::opt<bool>
LlvmCrabCFGSimplify ("crab-cfg-simplify",
                       cl::desc ("Simplify Crab CFG"), 
                       cl::init (false),
                       cl::Hidden);

llvm::cl::opt<bool>
LlvmCrabPrintCFG ("crab-print-cfg",
                    cl::desc ("Print Crab CFG"), 
                    cl::init (false));
                    
/* 
 Allow to track memory but ignoring pointer arithmetic. This makes
 sense because some crab analyses can reason about memory without
 having any knowledge about pointer arithmetic. In general, the
 simplest array domain cannot be sound without reasoning about pointer
 arithmetic unless two conditions are satisfied:
    1) a cell cannot be pointed by objects of different types, and
    2) memory accesses cannot be misaligned.
*/
llvm::cl::opt<bool>
LlvmCrabNoPtrArith ("crab-disable-ptr",
                    cl::desc ("Disable translation of pointer arithmetic"), 
                    cl::init (false),
                    cl::Hidden);

/* 
  Since LLVM IR is in SSA form many of the havoc statements are
  redundant since variables can be defined only once.
 */
llvm::cl::opt<bool>
LlvmCrabIncludeHavoc ("crab-include-havoc",
                      cl::desc ("Include all havoc statements."), 
                      cl::init (true),
                      cl::Hidden);

/*
  Enable initialization of arrays that correspond to objects that may
  contain an infinite number of memory locations. 

  Initialization of allocation sites originated from calloc or memset
  instructions may be unsound if it can be executed by more than one
  execution.
*/
llvm::cl::opt<bool>
LlvmCrabUnsoundArrayInit ("crab-arr-unsound-init",
                          cl::desc ("Unsound initialization of arrays."), 
                          cl::init (false),
                          cl::Hidden);

namespace crab_llvm
{

  using namespace crab::cfg_impl;

  VariableType getType (Type * ty)
  {
    if (ty->isIntegerTy ())
      return INT_TYPE;
    else if (ty->isPointerTy ())
      return PTR_TYPE;
    else
      return UNK_TYPE;
  }

  // Return true if all uses of V are non-trackable memory accesses.
  bool AllUsesAreNonTrackMem (Value* V) {
    // strip cast if there is one
    if (CastInst *CI = dyn_cast<CastInst> (V)) {
      V = CI;
    }
    
    for (auto &U: V->uses ()) {
      if (StoreInst *SI = dyn_cast<StoreInst> (U.getUser())) {
        Type* ty = SI->getOperand (0)->getType ();
        if (ty->isIntegerTy ()) return false;
      }
      else if (LoadInst *LI = dyn_cast<LoadInst> (U.getUser())) {
        Type *ty = LI->getType();
        if (ty->isIntegerTy ()) return false;
      }
      else if (CallInst *CI = dyn_cast<CallInst> (U.getUser())) { 
        CallSite CS (CI);
        Function* callee = CS.getCalledFunction ();
        if (callee && 
            ( callee->getName().startswith ("llvm.dbg") || 
              callee->getName().startswith ("shadow.mem")))
          continue;
      }
      else
        return false;
    }
    return true;
  }
  
  //! Translate flag conditions 
  //  Preconditions: this visitor is not intended to be executed for a
  //                 block. Instead, it should be called to visit a
  //                 single statement (BinaryOperator or CmpInst).
  struct SymExecConditionVisitor : 
      public InstVisitor<SymExecConditionVisitor>, 
      private SymEval<VariableFactory, z_lin_exp_t>
  {
    basic_block_t& m_bb;
    bool m_is_negated;
    MemAnalysis *m_mem;    
    
    SymExecConditionVisitor (VariableFactory& vfac, 
                             basic_block_t& bb, 
                             bool is_negated, 
                             MemAnalysis* mem):
        SymEval<VariableFactory, z_lin_exp_t> (vfac, mem), 
        m_bb (bb), 
        m_is_negated (is_negated),
        m_mem (mem)
    { }
    
    void normalizeCmpInst(CmpInst &I)
    {
      switch (I.getPredicate()){
        case ICmpInst::ICMP_UGT:	
        case ICmpInst::ICMP_SGT: I.swapOperands(); break; 
        case ICmpInst::ICMP_UGE:	
        case ICmpInst::ICMP_SGE: I.swapOperands(); break; 
        default: ;
      }
    }

    z_lin_cst_sys_t gen_assertion (CmpInst &I)
    {
      
      normalizeCmpInst(I);
      
      const Value& v0 = *I.getOperand (0);
      const Value& v1 = *I.getOperand (1);

      optional<z_lin_exp_t> op1 = lookup (v0);
      optional<z_lin_exp_t> op2 = lookup (v1);
      
      z_lin_cst_sys_t res;
      
      if (op1 && op2) 
      {
        switch (I.getPredicate ())
        {
          case CmpInst::ICMP_EQ:
            if (!m_is_negated)
              res += z_lin_cst_t (*op1 == *op2);
            else
              res += z_lin_cst_t (*op1 != *op2);
            break;
          case CmpInst::ICMP_NE:
            if (!m_is_negated)
              res += z_lin_cst_t (*op1 != *op2);
            else
              res += z_lin_cst_t (*op1 == *op2);
            break;
          case CmpInst::ICMP_ULT:
            if (isVar (*op1))
              res += z_lin_cst_t (*op1 >= z_number (0));
            if (isVar (*op2))
              res += z_lin_cst_t (*op2 >= z_number (0));
          case CmpInst::ICMP_SLT:
            if (!m_is_negated)
              res += z_lin_cst_t (*op1 <= *op2 - 1);
            else
              res += z_lin_cst_t (*op1 >= *op2);
            break; 
          case CmpInst::ICMP_ULE:
            if (isVar (*op1))
              res += z_lin_cst_t (*op1 >= z_number (0));
            if (isVar (*op2))
              res += z_lin_cst_t (*op2 >= z_number (0));
          case CmpInst::ICMP_SLE:
            if (!m_is_negated)
              res += z_lin_cst_t (*op1 <= *op2);
            else
              res += z_lin_cst_t (*op1 >= *op2 + 1);
            break;
          default:  assert (false);
        }
      }
      return res;
    }

    void translateBitwiseBranchTrueCond (BinaryOperator&I) {
      assert (!m_is_negated);
      if (!isTracked (I)) return;

      CmpInst* C1 = nullptr;
      CmpInst* C2 = nullptr;

      if (I.getOperand (0)->getType ()->isIntegerTy () &&
          I.getOperand (1)->getType ()->isIntegerTy ()) {
        C1 = dyn_cast<CmpInst> (I.getOperand (0));
        if (C1)
          for (auto cst: gen_assertion (*C1)) 
            m_bb.assume(cst);
        else if (BinaryOperator* I0 = dyn_cast<BinaryOperator> (I.getOperand (0)))
          translateBitwiseBranchTrueCond (*I0);
        
        C2 = dyn_cast<CmpInst> (I.getOperand (1));
        if (C2)
          for (auto cst: gen_assertion (*C2)) 
            m_bb.assume(cst);
        else if (BinaryOperator* I1 = dyn_cast<BinaryOperator> (I.getOperand (1))) 
          translateBitwiseBranchTrueCond (*I1);
      }
    }

    void visitBinaryOperator(BinaryOperator &I)
    { 
#if 0
      // It searches only for this particular pattern:
      //   %o1 = icmp ...
      //   %o2 = icmp ...
      //   %f = and %o1 %o2 
      //   br %f bb1 bb2
      // and it adds *only* in bb1 the constraints from %o1 and %2. 
      // 
<<<<<<< HEAD
      // ** The bitwise operation will be anyway translated. The
      //    purpose here is to add extra constraints to the abstract
      //    domain which otherwise would be very hard (or sometimes
      //    impossible) to infer by itself.
      //
      // ** We do not add any constraint in bb2 because we would need
      //    to add a disjunction and the CFG language does not allow
      //    that.
      if (!m_is_negated)
        translateBitwiseBranchTrueCond (I);      
#endif 
=======
      // Note that we do not add any constraint in bb2 because we
      // would need to add a disjunction and the CFG language does not
      // allow that. 

      CmpInst* C1 = nullptr;
      CmpInst* C2 = nullptr;

      switch (I.getOpcode ())
      {
        case BinaryOperator::And:
          if (!m_is_negated) {
            if (I.getOperand (0)->getType ()->isIntegerTy ())
              C1 = dyn_cast<CmpInst> (I.getOperand (0));
            if (I.getOperand (1)->getType ()->isIntegerTy ())
              C2 = dyn_cast<CmpInst> (I.getOperand (1));
          }
          break;
        default:
          if (isTracked (I))
            if (LlvmCrabIncludeHavoc) m_bb.havoc (symVar (I));
          break;
      }

      if (C1 && C2) {
        for (auto cst: gen_assertion (*C1)) {
          if (m_is_negated)
            m_bb.assume(cst.negate ());
          else
            m_bb.assume(cst);
        }
        for (auto cst: gen_assertion (*C2)) {
          if (m_is_negated)
            m_bb.assume(cst.negate ());
          else 
            m_bb.assume(cst);
        }
      }
      
>>>>>>> dfd3e9a3
    }

    void visitCmpInst (CmpInst &I) 
    {
      if (LlvmCrabNoPtrArith && 
          (!I.getOperand (0)->getType ()->isIntegerTy () ||
           !I.getOperand (1)->getType ()->isIntegerTy ())) 
        return;    

      for (auto cst: gen_assertion (I))
        m_bb.assume(cst);

      // If this is reached then I is at least used by some branch so
      // we check if there is another use. If not, we don't bother to
      // add these extra constraints.
      const Value&v = I;
      if (v.hasNUsesOrMore (2)) {
        varname_t lhs = symVar (v);
        if (m_is_negated)
          m_bb.assume (z_lin_exp_t (lhs) == z_lin_exp_t (0));
        else
          m_bb.assume (z_lin_exp_t (lhs) == z_lin_exp_t (1));
      }
    }
  };

  //! Translate PHI nodes
  struct SymExecPhiVisitor : 
      public InstVisitor<SymExecPhiVisitor>, 
      private SymEval<VariableFactory, z_lin_exp_t>
  {
    // block where assignment/havoc will be inserted
    basic_block_t& m_bb; 
    // incoming block of the PHI instruction
    const llvm::BasicBlock& m_inc_BB; 
    // memory analysis
    MemAnalysis* m_mem;

    SymExecPhiVisitor (VariableFactory& vfac, 
                       basic_block_t& bb, 
                       const llvm::BasicBlock& inc_BB, 
                       MemAnalysis* mem): 
        SymEval<VariableFactory, z_lin_exp_t> (vfac, mem), 
        m_bb (bb), m_inc_BB (inc_BB), m_mem (mem)
    { }

    void visitBasicBlock (llvm::BasicBlock &BB) {

      auto curr = BB.begin ();
      if (!isa<PHINode> (curr)) return;

      DenseMap<const Value*, z_lin_exp_t> oldValMap;

      // --- All the phi-nodes must be evaluated atomically. This
      //     means that if one phi node v1 has as incoming value
      //     another phi node v2 in the same block then it should take
      //     the v2's old value (i.e., before v2's evaluation).

      for (; PHINode *phi = dyn_cast<PHINode> (curr); ++curr) {        

        const Value &v = *phi->getIncomingValueForBlock (&m_inc_BB);

        if (!isTracked (v)) continue;

        if (LlvmCrabNoPtrArith && !phi->getType ()->isIntegerTy ()) continue;

        const PHINode* vv = dyn_cast<PHINode> (&v);
        if (vv && (vv->getParent () == &BB)) {
          if (auto x = lookup (v)) {
            // --- save the old version of the variable that maps to
            //     the phi node v
            auto it = oldValMap.find (&v);
            if (it == oldValMap.end ()) {
              varname_t oldVal = m_vfac.get ();
              m_bb.assign (oldVal, *x);
              oldValMap.insert (make_pair (&v, z_lin_exp_t (oldVal)));
            }
          }
        }
      }

      curr = BB.begin ();
      for (unsigned i = 0; isa<PHINode> (curr); ++curr) {
        PHINode &phi = *cast<PHINode> (curr);

        if (!isTracked (phi)) continue;

        if (LlvmCrabNoPtrArith && !phi.getType ()->isIntegerTy ()) continue;

        varname_t lhs = symVar(phi);
        const Value &v = *phi.getIncomingValueForBlock (&m_inc_BB);
        
        auto it = oldValMap.find (&v);
        if (it != oldValMap.end ()) {
          m_bb.assign (lhs, it->second);
        }
        else {
          if (auto op = lookup (v))
            m_bb.assign(lhs, *op);
          else 
            m_bb.havoc(lhs);
        }
      }
    }    
  };

  //! Translate the rest of instructions
  struct SymExecVisitor : 
      public InstVisitor<SymExecVisitor>, 
      private SymEval<VariableFactory, z_lin_exp_t>
  {
    const DataLayout* m_dl;
    basic_block_t& m_bb;
    MemAnalysis* m_mem;
    bool m_is_inter_proc;

    SymExecVisitor (const DataLayout* dl, VariableFactory& vfac, basic_block_t & bb,
                    MemAnalysis* mem, bool isInterProc): 
        SymEval<VariableFactory, z_lin_exp_t> (vfac, mem),
        m_dl (dl),
        m_bb (bb), 
        m_mem (mem),
        m_is_inter_proc (isInterProc)  
    { }

    bool isLogicalOp(const Instruction &I) const 
    {
      return (I.getOpcode() >= Instruction::And && 
              I.getOpcode() <= Instruction::Xor);
    }
        
    /// skip PHI nodes
    void visitPHINode (PHINode &I) {}

    /// skip BranchInst
    void visitBranchInst (BranchInst &I) {}
    
    /// CmpInst's are translated only if they feed the terminator of a
    /// block (execBr) or a select.    
    void visitCmpInst (CmpInst &I) {
#if 0
      /// --- We cover the cases where it feeds a binary operator
      /// (e.g., bitwise operator).

      /// TODO: this is a overkill if there are many cases because
      /// Crab select statements perform joins. A solution would be to
      /// perform multiple select's together so the number of join
      /// operations can be reduced. This would be require to change
      /// Crab CFG language.

      if (!isTracked (I)) return;

      Value*V = &I;

      bool isBinOp = false;
      for (auto &U: V->uses ())
        isBinOp |= isa<BinaryOperator> (U.getUser ());

      if (isBinOp) {
        // Perform the following translation:
        //    %x = geq %y, 10  ---> select (%x, (geq %y, #10), 1, 0)

        SymExecConditionVisitor v (m_vfac, m_bb, false, m_mem);
        auto csts = v.gen_assertion (I);
        if (std::distance (csts.begin (), csts.end ()) == 1)
          m_bb.select (symVar(I), *(csts.begin ()), 1, 0);
        else if (LlvmIncludeHavoc) 
          m_bb.havoc(symVar(I));
      }
#endif       
    }
      
    void visitBinaryOperator(BinaryOperator &I)
    {
      if (!isTracked (I)) return;
      
      varname_t lhs = symVar(I);
      
      switch (I.getOpcode ())
      {
        case BinaryOperator::Add:
        case BinaryOperator::Sub:
        case BinaryOperator::Mul:
        case BinaryOperator::SDiv:
        case BinaryOperator::UDiv:
        case BinaryOperator::SRem:
        case BinaryOperator::URem:
        case BinaryOperator::Shl:
        case BinaryOperator::AShr:
          doArithmetic (lhs, I);
          break;
        case BinaryOperator::And:
        case BinaryOperator::Or:
        case BinaryOperator::Xor:
          doBitwise (lhs, I);
          break;
        case BinaryOperator::LShr:
        default:
          if (LlvmCrabIncludeHavoc) m_bb.havoc(lhs);
          break;
      }
    }
    
    void doArithmetic (varname_t lhs, BinaryOperator &i)
    {
      const Value& v1 = *i.getOperand(0);
      const Value& v2 = *i.getOperand(1);
      
      optional<z_lin_exp_t> op1 = lookup (v1);
      optional<z_lin_exp_t> op2 = lookup (v2);
      
      if (!(op1 && op2)) return;
      
      switch(i.getOpcode())
      {
        case BinaryOperator::Add:
          m_bb.add (lhs, *op1, *op2);
          break;
        case BinaryOperator::Sub:
          if ((*op1).is_constant())            
          { // cfg does not support subtraction of a constant by a
            // variable because the crab api for abstract domains
            // does not support it.
            m_bb.assign (lhs, z_lin_exp_t ((*op1).constant ()));
            m_bb.sub (lhs, z_lin_exp_t (lhs), *op2);
          }
          else
            m_bb.sub (lhs, *op1, *op2);
          break;
        case BinaryOperator::Mul:
          m_bb.mul (lhs, *op1, *op2);
          break;
        case BinaryOperator::SDiv:
          if ((*op1).is_constant())            
          { // cfg does not support division of a constant by a
            // variable because the crab api for abstract domains
            // does not support it.
            m_bb.assign (lhs, z_lin_exp_t ((*op1).constant ()));
            m_bb.div (lhs, z_lin_exp_t (lhs), *op2);
          }
          else
            m_bb.div (lhs, *op1, *op2);
          break;
        case BinaryOperator::UDiv:
          if ((*op1).is_constant() && (*op2).is_constant ()) {
            // cfg api does not support unsigned arithmetic operations
            // with both constant operands. Llvm frontend should get
            // rid of them.
            errs () << "Warning: ignored udiv with both constant operands\n";
            if (LlvmCrabIncludeHavoc)
              m_bb.havoc(lhs);
          }
          else if ((*op1).is_constant()) {           
            // cfg does not support division of a constant by a
            // variable because the crab api for abstract domains
            // does not support it.
            m_bb.assign (lhs, z_lin_exp_t ((*op1).constant ()));
            m_bb.udiv (lhs, z_lin_exp_t (lhs), *op2);
          }
          else
            m_bb.udiv (lhs, *op1, *op2);
          break;
        case BinaryOperator::SRem:
          if ((*op1).is_constant()) {           
            // cfg does not support rem of a constant by a
            // variable because the crab api for abstract domains
            // does not support it.
            m_bb.assign (lhs, z_lin_exp_t ((*op1).constant ()));
            m_bb.rem (lhs, z_lin_exp_t (lhs), *op2);
          }
          else
            m_bb.rem (lhs, *op1, *op2);
          break;
        case BinaryOperator::URem:
          if ((*op1).is_constant() && (*op2).is_constant ()) {
            // cfg api does not support unsigned arithmetic operations
            // with both constant operands. Llvm frontend should get
            // rid of them.
            errs () << "Warning: ignored urem with constant operands\n";
            if (LlvmCrabIncludeHavoc)
              m_bb.havoc(lhs);
          }
          else if ((*op1).is_constant()) {           
            // cfg does not support rem of a constant by a
            // variable because the crab api for abstract domains
            // does not support it.
            m_bb.assign (lhs, z_lin_exp_t ((*op1).constant ()));
            m_bb.urem (lhs, z_lin_exp_t (lhs), *op2);
          }
          else
            m_bb.urem (lhs, *op1, *op2);
          break;
        case BinaryOperator::Shl:
          if ((*op2).is_constant()) {
            ikos::z_number k = (*op2).constant ();
            int shift = (int) k;
            assert (shift >= 0);
            unsigned factor = 1;
            for (unsigned i = 0; i < (unsigned) shift; i++) 
              factor *= 2;
            m_bb.mul (lhs, *op1, z_lin_exp_t (factor));            
          }
          else if (LlvmCrabIncludeHavoc)
            m_bb.havoc(lhs);
          break;
        case BinaryOperator::AShr:
          if ((*op2).is_constant()) {
            ikos::z_number k = (*op2).constant ();
            int shift = (int) k;
            assert (shift >= 0);
            unsigned factor = 1;
            for (unsigned i = 0; i < (unsigned) shift; i++) 
              factor *= 2;
            m_bb.div (lhs, *op1, z_lin_exp_t (factor));            
          }
          else if (LlvmCrabIncludeHavoc)
            m_bb.havoc(lhs);
          break;
        default:
          if (LlvmCrabIncludeHavoc)
            m_bb.havoc(lhs);
          break;
      }
    }

    void doBitwise (varname_t lhs, BinaryOperator &i)
    {
      const Value& v1 = *i.getOperand(0);
      const Value& v2 = *i.getOperand(1);
      
      optional<z_lin_exp_t> op1 = lookup (v1);
      optional<z_lin_exp_t> op2 = lookup (v2);
      
      if (!(op1 && op2)) return;

      switch(i.getOpcode())
      {
        case BinaryOperator::And:
          m_bb.bitwise_and (lhs, *op1, *op2);
          break;
        case BinaryOperator::Or:
          m_bb.bitwise_or (lhs, *op1, *op2);
          break;
        case BinaryOperator::Xor:
          m_bb.bitwise_xor (lhs, *op1, *op2);
          break;
        default:
          if (LlvmCrabIncludeHavoc)
            m_bb.havoc(lhs);
          break;
      }
    }
    
    void doCast(CastInst &I)
    {
      if (!isTracked (I)) 
        return;

      if (LlvmCrabNoPtrArith && !I.getType ()->isIntegerTy ())
        return;

      if (AllUsesAreNonTrackMem (&I))
        return;

      varname_t dst = symVar (I);
      const Value& v = *I.getOperand (0); // the value to be casted

      optional<z_lin_exp_t> src = lookup (v);

      if (src)
        m_bb.assign(dst, *src);
      else {
        if (v.getType ()->isIntegerTy (1)) {
          m_bb.assume ( z_lin_exp_t (dst) >= z_lin_exp_t (0) );
          m_bb.assume ( z_lin_exp_t (dst) <= z_lin_exp_t (1) );
        }
        else if (LlvmCrabIncludeHavoc)
          m_bb.havoc(dst);
      }
    }
    
    void visitZExtInst (ZExtInst &I) {
      // This optimization tries to reduce the number variables within
      // a basic block. This will put less pressure on the numerical
      // abstract domain later on.
      /* --- Search for this idiom: 
         
         %_14 = zext i8 %_13 to i32
         %_15 = getelementptr inbounds [10 x i8]* @_ptr, i32 0, i32 %_14
         
         If all users of the zext instructions are gep's then we can
         skip the translation of the zext instruction.
      */
      Value* dest = &I; 
      bool all_gep = true;
      for (Use &U: boost::make_iterator_range(dest->use_begin(),
                                              dest->use_end()))
        all_gep &= isa<GetElementPtrInst> (U.getUser ());

      if (!all_gep) doCast (I); 
    }

    void visitSExtInst (SExtInst &I) {
      // try same optimization than with zext
      Value* dest = &I; 
      bool all_gep = true;
      for (Use &U: boost::make_iterator_range(dest->use_begin(),
                                              dest->use_end()))
        all_gep &= isa<GetElementPtrInst> (U.getUser ());
      if (!all_gep) doCast (I); 
    }

    // This will cover the whole class of cast instructions
    void visitCastInst (CastInst &I) {
      doCast (I);
    }

    unsigned fieldOffset (const StructType *t, unsigned field) {
      return m_dl->getStructLayout (const_cast<StructType*>(t))->
          getElementOffset (field);
    }

    unsigned storageSize (const Type *t) {
      return m_dl->getTypeStoreSize (const_cast<Type*> (t));
    }

    void visitGetElementPtrInst (GetElementPtrInst &I)
    {
      if (!isTracked (I)) {
        return;
      }

      if (LlvmCrabNoPtrArith || AllUsesAreNonTrackMem (&I)) {
        if (LlvmCrabIncludeHavoc) m_bb.havoc (symVar (I)); 
        return;
      }
        
      optional<z_lin_exp_t> ptr = lookup (*I.getPointerOperand ());
      if (!ptr)  {
        if (LlvmCrabIncludeHavoc) m_bb.havoc (symVar (I));
        return;
      }

      varname_t res = symVar (I);

      // -- more efficient translation if the GEP offset is constant
      unsigned BitWidth = m_dl->getPointerTypeSizeInBits(I.getType());
      APInt Offset(BitWidth, 0);
      if (I.accumulateConstantOffset (*m_dl, Offset)) {
        m_bb.add (res, *ptr, z_lin_exp_t (toMpz (Offset).get_str ()));
        return;
      }

      // XXX: this should be probably ptr_assign. For offset purposes
      // I think it can be zero.
      m_bb.assign (res, *ptr);
      SmallVector<const Value*, 4> ps;
      SmallVector<const Type*, 4> ts;
      gep_type_iterator typeIt = gep_type_begin (I);
      for (unsigned i = 1; i < I.getNumOperands (); ++i, ++typeIt) {
        // strip zext/sext if there is one
        if (const ZExtInst *ze = dyn_cast<const ZExtInst> (I.getOperand (i)))
          ps.push_back (ze->getOperand (0));
        else if (const SExtInst *se = dyn_cast<const SExtInst> (I.getOperand (i)))
          ps.push_back (se->getOperand (0));
        else 
          ps.push_back (I.getOperand (i));
        ts.push_back (*typeIt);
      }

      for (unsigned i = 0; i < ps.size (); ++i) {
        if (const StructType *st = dyn_cast<const StructType> (ts [i]))
        {
          if (const ConstantInt *ci = dyn_cast<const ConstantInt> (ps [i]))
            m_bb.add (res, res, ikos::z_number (fieldOffset (st, ci->getZExtValue ())));
          else 
            assert (0);
        }
        else if (const SequentialType *seqt = dyn_cast<const SequentialType> (ts [i]))
        {
          optional<z_lin_exp_t> p = lookup (*ps[i]);
          assert (p);

          varname_t off = m_vfac.get ();
          m_bb.mul (off, *p, ikos::z_number (storageSize (seqt->getElementType ())));
          m_bb.add (res, res, off);
        }
      }
    }

    void visitLoadInst (LoadInst &I)
    { 
      /// --- Track only loads into integer variables

      // FIXME: since only few store instructions will be modelled we
      // may produce a big chunk of dead code (e.g., sequence of
      // pointer arithmetic instructions feeding an non-trackable
      // store/load).
      Type *ty = I.getType();
      if (ty->isIntegerTy () && m_mem->getTrackLevel () == ARR) {

        int arr_idx = m_mem->getArrayId (*(I.getParent ()->getParent ()), 
                                         I.getPointerOperand ());
        if (!(arr_idx < 0)) {
          // Post: arr_idx corresponds to a cell pointed by objects with
          //       same type and all accesses are aligned.        
          if (optional<z_lin_exp_t> idx = lookup (*I.getPointerOperand ())) {
            // if (const Value* s = m_mem->getSingleton (arr_idx)) {
            //   m_bb.assign (symVar (I), z_lin_exp_t(symVar (*s)));
            // }
            // else {
            m_bb.array_load (symVar (I), symVar (arr_idx), *idx,
                             ikos::z_number (m_dl->getTypeAllocSize (ty)));
            //}
            return;
          }
        }
      }

      if (isTracked (I)) {
        if (LlvmCrabIncludeHavoc) m_bb.havoc (symVar (I));
      }
    }
    
    void visitStoreInst (StoreInst &I)
    {
      /// --- Track only stores of integer values

      // FIXME: since only few store instructions will be modelled we
      // may produce a big chunk of dead code (e.g., sequence of
      // pointer arithmetic instructions feeding an non-trackable
      // store/load).
      Type* ty = I.getOperand (0)->getType ();
      if (ty->isIntegerTy () && m_mem->getTrackLevel () == ARR) {                
        int arr_idx = m_mem->getArrayId (*(I.getParent ()->getParent ()),
                                         I.getOperand (1)); 
        if (arr_idx < 0) return;
        // Post: arr_idx corresponds to a cell pointed by objects with
        //       same type and all accesses are aligned.        
        
        optional<z_lin_exp_t> idx = lookup (*I.getPointerOperand ());
        if (!idx) return; // FIXME: we should havoc the array
        
        optional<z_lin_exp_t> val = lookup (*I.getOperand (0));
        if (!val) return; // FIXME: we should havoc the array

        // if (const Value* s = m_mem->getSingleton (arr_idx)) {
        //   m_bb.assign (symVar (*s), *val);
        // }
        // else {
        m_bb.array_store (symVar (arr_idx), 
                          *idx, *val, 
                          ikos::z_number (m_dl->getTypeAllocSize (ty)),
                          m_mem->getSingleton (arr_idx) != nullptr); 
        //}
      }
    }

    void visitAllocaInst (AllocaInst &I) {

      if (m_mem->getTrackLevel () == ARR) {        
        int arr_idx = m_mem->getArrayId (*(I.getParent ()->getParent ()), 
                                         &I);
        if (arr_idx < 0) return;
        // Post: arr_idx corresponds to a cell pointed by objects with
        //       same type and all accesses are aligned.        

        // "Initialization hook": nodes which do not have an explicit
        // initialization are initially undefined. Instead, we assume
        // they are zero initialized so that Crab's array smashing can
        // infer something meaningful. This is correct because in
        // presence of undefined behaviour we can do whatever we want
        // but it will, for instance, preclude the analysis to detect
        // things like uninitialized variables and also if a more
        // expressive array domain is used then this initialization
        // will make it more imprecise.
        m_bb.assume_array (symVar (arr_idx), 0 /*any value we want*/);
      }
    }

    void visitSelectInst(SelectInst &I)
    {
      
      if (!isTracked (I)) return;

      if (LlvmCrabNoPtrArith && 
          (!I.getTrueValue ()->getType ()->isIntegerTy () ||
           !I.getFalseValue ()->getType ()->isIntegerTy ())) 
        return;    
      
      Value& cond = *I.getCondition ();
      optional<z_lin_exp_t> op0 = lookup (*I.getTrueValue ());
      optional<z_lin_exp_t> op1 = lookup (*I.getFalseValue ());
      
      if (!(op0 && op1)) return;

      varname_t lhs = symVar(I);      
      if (ConstantInt *ci = dyn_cast<ConstantInt> (&cond))
      {
        if (ci->isOne ())
        {
          m_bb.assign (lhs, *op0);
          return;
        }
        else if (ci->isZero ())
        {
          m_bb.assign (lhs, *op1);
          return;
        }
      }

      if (CmpInst* CI = dyn_cast<CmpInst> (&cond)) {
        SymExecConditionVisitor v (m_vfac, m_bb, false, m_mem);
        auto csts = v.gen_assertion (*CI);
        if (std::distance (csts.begin (), csts.end ()) == 1) {
          // select only takes a single constraint otherwise its
          // reasoning gets complicated if the analysis needs to
          // negate conjunction of constraints. 
          m_bb.select (lhs, *(csts.begin ()), *op0, *op1);
          return;
        }
      }

      // default case if everything fails ...
      m_bb.select(lhs, symVar (cond),  *op0, *op1);
    }

    void visitReturnInst (ReturnInst &I)
    {
      if (!m_is_inter_proc) return;

      // -- skip return argument of main
      if (I.getParent ()->getParent ()->getName ().equals ("main")) 
        return;
      
      if (I.getNumOperands () > 0) {

        if (!isTracked (*(I.getOperand (0))))
          return;

        if (LlvmCrabNoPtrArith && 
            !I.getOperand (0)->getType ()->isIntegerTy ())
          return;

          m_bb.ret ( symVar (*(I.getOperand (0))), 
                     getType ((*I.getOperand (0)).getType ()));
      }
    }

    pair<varname_t, VariableType> normalizeParam (Value& V)
    {
      if (Constant *cst = dyn_cast< Constant> (&V))
      { 
        varname_t v = m_vfac.get ();
        if (ConstantInt * intCst = dyn_cast<ConstantInt> (cst))
        {
          auto e = lookup (*intCst);
          if (e)
          {
            m_bb.assign (v, *e);
            return make_pair (v, INT_TYPE);
          }
        }
        m_bb.havoc (v);
        return make_pair (v, UNK_TYPE);
      }
      else
        return make_pair (symVar (V), getType (V.getType ()));
    }
    
    void visitCallInst (CallInst &I) 
    {
      CallSite CS (&I);
      Function * callee = CS.getCalledFunction ();

      // if (isTracked (I) && AllUsesAreNonTrackMem (&I))
      //   return;

      if (!callee) {         
        // --- If HAVE_DSA then we have run first the devirt pass so
        //     if this is still happening is because DSA could not
        //     resolve the indirect call

        // if (I.isInlineAsm ())
        //   errs () << "WARNING: skipped inline asm statement call " << I << "\n";
        // else
        //   errs () << "WARNING: skipped indirect call " << I << "\n";

        // -- havoc return value
        if (isTracked (I)) {
          Value *ret = &I;
          if (!ret->getType()->isVoidTy() && LlvmCrabIncludeHavoc)
            m_bb.havoc (symVar (I));
        }
        return;
      }

      // --- Special functions 

      // -- ignore any shadow functions created by seahorn
      if (callee->getName().startswith ("shadow.mem")) return;

      if (callee->getName().equals ("seahorn.fn.enter")) return;

      if (callee->isDeclaration () && 
          I.getParent()->getParent ()->getName ().equals ("main") && 
          ( callee->getName ().equals ("calloc") || 
            callee->getName ().equals ("malloc") ||
            callee->getName ().equals ("valloc") ||
            callee->getName ().equals ("palloc"))) {
        if (LlvmCrabUnsoundArrayInit) {
          Value *ptr = &I;
          int arr_idx = m_mem->getArrayId (*(I.getParent ()->getParent ()), ptr);
          if (arr_idx < 0) return;
          // Post: arr_idx corresponds to a cell pointed by objects with
          //       same type and all accesses are aligned.        
          
          // We apply here the "Initialization hook"
          m_bb.assume_array (symVar(arr_idx), 0);        
        }

        // -- havoc return value
        if (isTracked (I)) {
          Value *ret = &I;
          if (!ret->getType()->isVoidTy() && LlvmCrabIncludeHavoc)
            m_bb.havoc (symVar (I));
        }
        return;
      }

      if (callee->isIntrinsic ()) {
        if (callee->getName().startswith ("llvm.memset")) {
          if (LlvmCrabUnsoundArrayInit) {
            Value *ptr = CS.getArgument (0);
            Value *val = CS.getArgument (1);
            int arr_idx = m_mem->getArrayId (*(I.getParent ()->getParent ()), ptr);
            if (arr_idx < 0) return;
            // Post: arr_idx corresponds to a cell pointed by objects with
            //       same type and all accesses are aligned.        
            optional<z_lin_exp_t> op0 = lookup (*val);          
            if (op0 && (*op0).is_constant ()) {
              m_bb.havoc (symVar (arr_idx));
              m_bb.assume_array (symVar (arr_idx), (*op0).constant ());
            }
          }
        }
        else if (callee->getName().startswith ("llvm.memcpy")) {
          if (LlvmCrabUnsoundArrayInit) {
            Value *dest = CS.getArgument (0);
            Value *src  = CS.getArgument (1);
            int dest_arr_idx = m_mem->getArrayId (*(I.getParent ()->getParent ()), dest);
            int src_arr_idx = m_mem->getArrayId (*(I.getParent ()->getParent ()), src);
            if (dest_arr_idx < 0 || src_arr_idx < 0) return;
            m_bb.havoc (symVar (dest_arr_idx));
            m_bb.assign (symVar (dest_arr_idx), z_lin_exp_t (symVar (src_arr_idx)));
          }
        }
        // We don't want to model llvm.memmove since it allows
        // overlapping between source and destination so the array
        // domain may not be sound.

        // else skip intrinsic

        // -- havoc return value
        if (isTracked (I)) {
          Value *ret = &I;
          if (!ret->getType()->isVoidTy() && LlvmCrabIncludeHavoc)
            m_bb.havoc (symVar (I));
        }
        return;
      }
      
      if (callee->getName ().equals ("verifier.assume")) {
        Value *cond = CS.getArgument (0);
        // strip zext if there is one
        if (const ZExtInst *ze = dyn_cast<const ZExtInst> (cond))
          cond = ze->getOperand (0);
        if (llvm::Instruction *I = dyn_cast<llvm::Instruction> (cond)) {
          SymExecConditionVisitor v (m_vfac, m_bb, false, m_mem);
          v.visit (I);
        }
        return;
      }

      if (callee->getName ().equals ("verifier.assume.not")) {
        Value *cond = CS.getArgument (0);
        // strip zext if there is one
        if (const ZExtInst *ze = dyn_cast<const ZExtInst> (cond))
          cond = ze->getOperand (0);
        if (llvm::Instruction *I = dyn_cast<llvm::Instruction> (cond)) {
          SymExecConditionVisitor v (m_vfac, m_bb, true, m_mem);
          v.visit (I);
        }
        return;
      }

      if ((!m_is_inter_proc) || callee->isVarArg()) {
        // -- havoc return value
        if (isTracked (I)) {
          Value *ret = &I;
          if (!ret->getType()->isVoidTy() && LlvmCrabIncludeHavoc)
            m_bb.havoc (symVar (I));
        }
        
        // -- havoc all modified nodes by the callee
        if (m_mem->getTrackLevel () == ARR) {
          auto t = m_mem->getRefModNewArrays (I);
          auto mods = get<1> (t);
          for (auto a : mods) {
            m_bb.havoc (symVar (a));
          }
        }
      }
      else {
        vector<pair<varname_t,VariableType> > actuals;
        // -- add the scalar actual parameters
        for (auto &a : boost::make_iterator_range (CS.arg_begin(),
                                                   CS.arg_end())) {
          Value *v = a.get();
          if (!isTracked (*v)) 
            continue;
          if (LlvmCrabNoPtrArith && !v->getType ()->isIntegerTy ())
            continue;

          actuals.push_back (normalizeParam (*v));
        }

        if (m_mem->getTrackLevel () == ARR) {
          // -- add the array actual parameters
          auto t = m_mem->getRefModNewArrays (I);
          auto refs = get<0> (t);
          auto mods = get<1> (t);
          auto news = get<2> (t);
          // Build sequence In's. Ref's . New's . New's where |In's| = |Ref's|
          for (auto a: refs) {
            varname_t a_in = m_vfac.get (); // fresh variable
            m_bb.assign (a_in, z_lin_exp_t (symVar (a))); 
            m_bb.havoc (symVar (a)); 
            actuals.push_back (make_pair (a_in, ARR_TYPE));
          }
          for (auto a: refs) 
            actuals.push_back (make_pair (symVar (a), ARR_TYPE));
          for (auto a: news) 
            actuals.push_back (make_pair (symVar (a), ARR_TYPE));

          // Make sure that the order of the actuals parameters is the
          // same than the order of the formal parameters when the
          // callee signature is built, search below for (**). This is
          // ensured because array names are globals and
          // getRefModNewArrays returns always the same order.
        }

        // -- add the callsite
        if ( (getType (I.getType ()) != UNK_TYPE) && isTracked (I) &&
             (!LlvmCrabNoPtrArith || I.getType ()->isIntegerTy ())) {
          m_bb.callsite (make_pair (symVar (I), getType (I.getType ())), 
                         m_vfac [*callee], actuals);
        }
        else {
          m_bb.callsite (m_vfac [*callee], actuals);        
        }
      }
      
    }

    /// base case. if all else fails.
    void visitInstruction (Instruction &I)
    {
      if (!isTracked (I)) return;

      if (isa<AllocaInst> (I)) return;

      varname_t lhs = symVar(I);
      if (LlvmCrabIncludeHavoc)
        m_bb.havoc(lhs);
    }
    
  };

  CfgBuilder::CfgBuilder (Function &func, VariableFactory &vfac, 
                          MemAnalysis* mem, bool isInterProc): 
        m_func (func), 
        m_vfac (vfac), 
        m_id (0),
        m_cfg (&m_func.getEntryBlock (), (mem->getTrackLevel ())),
        m_mem (mem),
        m_is_inter_proc (isInterProc),
        m_dl (func.getParent ()->getDataLayout ()){ }    

  CfgBuilder::~CfgBuilder () {
    // These extra blocks are not linked to a builder so llvm will not
    // free them.
    for (auto bb: m_extra_blks) {
      delete bb;
    }
  }

  CfgBuilder::opt_basic_block_t 
  CfgBuilder::lookup (const llvm::BasicBlock &B)  
  {
    llvm::BasicBlock* BB = const_cast<llvm::BasicBlock*> (&B);
    llvm_bb_map_t::iterator it = m_bb_map.find (BB);
    if (it == m_bb_map.end ())
      return CfgBuilder::opt_basic_block_t ();
    else
      return CfgBuilder::opt_basic_block_t (it->second);
  }

  void CfgBuilder::add_block (llvm::BasicBlock &B)
  {
    assert (!lookup(B));
    llvm::BasicBlock *BB = &B;
    basic_block_t &bb = m_cfg.insert ( BB);
    m_bb_map.insert (llvm_bb_map_t::value_type (BB, bb));
  }  

  // basic_block_t& 
  // CfgBuilder::split_block (basic_block_t & bb) 
  // {
  //   static unsigned id = 0;
  //   std::string new_bb_id_str(bb.name().str() + "_split_" + lexical_cast<string>(id));    
  //   basic_block_label_t new_bb_id(new_bb_id_str.str ());
  //   ++id;
  //   assert (m_bb_map.find (new_bb_id) == m_bb_map.end ()); 
  //   basic_block_t &new_bb = m_cfg.insert (new_bb_id);
  //   for (auto succ: bb.next_blocks ()) 
  //     new_bb >> lookup (succ);
  //   bb.reset_next_blocks ();
  //   bb >> new_bb ;
  //   return new_bb;
  // }

  basic_block_t& CfgBuilder::add_block_in_between (basic_block_t &src, 
                                                   basic_block_t &dst,
                                                   basic_block_label_t bb_id)
  {

    assert (m_bb_map.find(bb_id) == m_bb_map.end()); 

    basic_block_t &bb = m_cfg.insert (bb_id);

    src -= dst;
    src >> bb;
    bb >> dst;

    return bb;
  }  


  void CfgBuilder::add_edge (llvm::BasicBlock &S, 
                             const llvm::BasicBlock &D)
  {
    opt_basic_block_t SS = lookup(S);
    opt_basic_block_t DD = lookup(D);
    assert (SS && DD);
    *SS >> *DD;
  }  

  //! return the new block inserted between src and dest if any
  CfgBuilder::opt_basic_block_t CfgBuilder::execBr (llvm::BasicBlock &src, 
                                                    const llvm::BasicBlock &dst)
  {
    // -- the branch condition
    if (const BranchInst *br = dyn_cast<const BranchInst> (src.getTerminator ()))
    {
      if (br->isConditional ())
      {
        opt_basic_block_t Src = lookup(src);
        opt_basic_block_t Dst = lookup(dst);
        assert (Src && Dst);

        // -- dummy BasicBlock 
        basic_block_label_t bb_id = llvm::BasicBlock::Create(m_func.getContext (),
                                                             create_bb_name ());
        
        // -- remember this block to free it later because llvm will
        //    not do it.
        m_extra_blks.push_back (bb_id);

        basic_block_t &bb = add_block_in_between (*Src, *Dst, bb_id);
        
        const Value &c = *br->getCondition ();
        if (const ConstantInt *ci = dyn_cast<const ConstantInt> (&c))
        {
          if ((ci->isOne ()  && br->getSuccessor (0) != &dst) ||
              (ci->isZero () && br->getSuccessor (1) != &dst))
            bb.unreachable();
        }
        else 
        {
          if (llvm::Instruction *I = 
              dyn_cast<llvm::Instruction> (& const_cast<llvm::Value&>(c))) {
            SymExecConditionVisitor v (m_vfac, bb, br->getSuccessor (1) == &dst, m_mem);
            v.visit (I); 
          }
          else {
            // -- this can happen if the boolean condition is passed
            //    directly (after optimization) as a function
            //    parameter
            SymEval<VariableFactory, z_lin_exp_t> s (m_vfac, m_mem);
            varname_t lhs = s.symVar (c);
            if (br->getSuccessor (1) == &dst)
              bb.assume (z_lin_exp_t (lhs) == z_lin_exp_t (0));
            else
              bb.assume (z_lin_exp_t (lhs) == z_lin_exp_t (1));
          }
        }
        return opt_basic_block_t(bb);
      }
      else add_edge (src,dst);
    }
    return opt_basic_block_t();    
  }

  void doInitializer (Constant * cst, basic_block_t& bb, 
                      MemAnalysis* mem, varname_t a) {

    if (isa<ConstantAggregateZero> (cst)){
      // --- a struct or array with all elements initialized to zero
      bb.assume_array (a, 0);
    }
    else if (ConstantInt * ci = dyn_cast<ConstantInt> (cst)) {
      // --- an integer scalar global variable
      vector<ikos::z_number> val;
      val.push_back (ci->getZExtValue ());
      bb.array_init (a, val);
    }
    else if (ConstantDataSequential  *cds = dyn_cast<ConstantDataSequential> (cst)) {
      // --- an array of integers 1/2/4/8 bytes
      if (cds->getElementType ()->isIntegerTy ()) {
        vector<ikos::z_number> vals;
        for (unsigned i=0; i < cds->getNumElements (); i++)
          vals.push_back (cds->getElementAsInteger (i));
        bb.array_init (a, vals);
      }
    }
    else if (GlobalAlias* alias = dyn_cast< GlobalAlias >(cst)) {
      doInitializer (alias->getAliasee (), bb, mem, a);
    }
  }

  void CfgBuilder::build_cfg()
  {

    for (auto &B : m_func) 
      add_block(B); 

    std::vector<basic_block_t*> rets;

    for (auto &B : m_func)
    {
      const llvm::BasicBlock *bb = &B;
      if (isa<ReturnInst> (B.getTerminator ()))
      {
        opt_basic_block_t BB = lookup (B);
        assert (BB);
        basic_block_t& bb = *BB;
        rets.push_back (&bb);
        SymExecVisitor v (m_dl, m_vfac, *BB, m_mem, m_is_inter_proc);
        v.visit (B);
      }
      else
      {
        opt_basic_block_t BB = lookup (B);
        assert (BB);

        // -- build an initial CFG block from bb but ignoring branches
        //    and phi-nodes
        {
          SymExecVisitor v (m_dl, m_vfac, *BB, m_mem, m_is_inter_proc);
          v.visit (B);
        }
        
        for (const llvm::BasicBlock *dst : succs (*bb))
        {
          // -- move branch condition in bb to a new block inserted
          //    between bb and dst
          opt_basic_block_t mid_bb = execBr (B, *dst);

          // -- phi nodes in dst are translated into assignments in
          //    the predecessor
          {            
            SymExecPhiVisitor v (m_vfac, (mid_bb ? *mid_bb : *BB), B, m_mem);
            v.visit (const_cast<llvm::BasicBlock &>(*dst));
          }
        }
      }
    }
    
    // -- unify multiple return blocks
    if (rets.size () == 1) { 
      m_cfg.set_exit (rets [0]->label ());
    }
    else if (rets.size () > 1) {
      // -- insert dummy BasicBlock 
      basic_block_label_t unified_ret_id = 
          llvm::BasicBlock::Create(m_func.getContext (),
                                   create_bb_name ());

      // -- remember this block to free it later because llvm will not do it.
      m_extra_blks.push_back (unified_ret_id);

      basic_block_t &unified_ret = m_cfg.insert (unified_ret_id);

      for(unsigned int i=0; i<rets.size (); i++)
        *(rets [i]) >> unified_ret;
      m_cfg.set_exit (unified_ret.label ());
    }

    SymEval<VariableFactory, z_lin_exp_t> s (m_vfac, m_mem);

    if (m_mem->getTrackLevel () == ARR) {

      /// Allocate arrays with initial values 
      
      if (m_func.getName ().equals ("main")) {
        Module*M = m_func.getParent ();
        basic_block_t & entry = m_cfg.get_node (m_cfg.entry ());
        for (GlobalVariable &gv : boost::make_iterator_range (M->global_begin (),
                                                              M->global_end ())) {
          if (gv.hasInitializer ())  {
            int arr_idx = m_mem->getArrayId (m_func, &gv);
            if (arr_idx < 0) continue;
            // Post: arr_idx corresponds to a cell pointed by objects with
            //       same type and all accesses are aligned.        

            entry.set_insert_point_front ();
            doInitializer (gv.getInitializer (), entry, 
                           m_mem, 
                           s.symVar (arr_idx));
          }
        } 
      }
      
      if (LlvmCrabUnsoundArrayInit) {
        // getRefModNewArrays returns in its 3rd tuple argument all the
        // new nodes created by the function (via malloc-like functions)
        // except if the function is main.      
        basic_block_t & entry = m_cfg.get_node (m_cfg.entry ());
        auto t = m_mem->getRefModNewArrays (m_func);
        auto news =  get<2> (t);
        for (auto n: news) {
          entry.set_insert_point_front ();
          // We apply here the "Initialization hook".
          entry.assume_array (s.symVar (n), 0 /*any value we want*/);
        }
      }
    }

    if (m_is_inter_proc) {
      // -- add function declaration
      assert (!m_func.isVarArg ());

      vector<pair<varname_t,VariableType> > params;
      // -- add scalar formal parameters
      for (llvm::Value &arg : boost::make_iterator_range (m_func.arg_begin (),
                                                          m_func.arg_end ())) {
        if (!s.isTracked (arg))
          continue;
        if (LlvmCrabNoPtrArith && !arg.getType()->isIntegerTy ())
          continue;

        params.push_back (make_pair (s.symVar (arg), 
                                     getType (arg.getType ())));
      }
      
      if (m_mem->getTrackLevel () == ARR && 
          (!m_func.getName ().equals ("main"))) {
        // -- add array formal parameters 
        basic_block_t & entry = m_cfg.get_node (m_cfg.entry ());
        
        auto t = m_mem->getRefModNewArrays (m_func);
        auto refs =  get<0> (t);
        auto mods =  get<1> (t);
        auto news =  get<2> (t);
        // (**) Build sequence In's . Ref's . New's where |In's| = |Ref's|
        for (auto a: refs) {
          // -- for each ref parameter `a` we create a fresh version
          //    `a_in` where `a_in` acts as the input version of the
          //    parameter and `a` is the output version. Note that
          //    the translation of the function will not produce new
          //    versions of `a` since all array stores overwrite `a`.
          entry.set_insert_point_front ();
          varname_t a_in = m_vfac.get (); // fresh variable
          entry.assign (s.symVar (a), z_lin_exp_t (a_in)); 
            params.push_back (make_pair (a_in, ARR_TYPE));
        }
        for (auto a: refs) 
          params.push_back (make_pair (s.symVar (a), ARR_TYPE));
        for (auto a: news)
          params.push_back (make_pair (s.symVar (a), ARR_TYPE));
        
      }

      VariableType retTy = UNK_TYPE;
      if (!LlvmCrabNoPtrArith || m_func.getReturnType ()->isIntegerTy ())
        retTy = getType (m_func.getReturnType ());

      FunctionDecl<varname_t> decl (retTy, m_vfac[m_func], params);
      m_cfg.set_func_decl (decl);
      
    }
    
    if (LlvmCrabCFGSimplify) 
      m_cfg.simplify ();
    
    if (LlvmCrabPrintCFG)
      cout << m_cfg << "\n";
    
    return ;
  }

} // end namespace crab_llvm<|MERGE_RESOLUTION|>--- conflicted
+++ resolved
@@ -249,7 +249,6 @@
       //   br %f bb1 bb2
       // and it adds *only* in bb1 the constraints from %o1 and %2. 
       // 
-<<<<<<< HEAD
       // ** The bitwise operation will be anyway translated. The
       //    purpose here is to add extra constraints to the abstract
       //    domain which otherwise would be very hard (or sometimes
@@ -261,46 +260,6 @@
       if (!m_is_negated)
         translateBitwiseBranchTrueCond (I);      
 #endif 
-=======
-      // Note that we do not add any constraint in bb2 because we
-      // would need to add a disjunction and the CFG language does not
-      // allow that. 
-
-      CmpInst* C1 = nullptr;
-      CmpInst* C2 = nullptr;
-
-      switch (I.getOpcode ())
-      {
-        case BinaryOperator::And:
-          if (!m_is_negated) {
-            if (I.getOperand (0)->getType ()->isIntegerTy ())
-              C1 = dyn_cast<CmpInst> (I.getOperand (0));
-            if (I.getOperand (1)->getType ()->isIntegerTy ())
-              C2 = dyn_cast<CmpInst> (I.getOperand (1));
-          }
-          break;
-        default:
-          if (isTracked (I))
-            if (LlvmCrabIncludeHavoc) m_bb.havoc (symVar (I));
-          break;
-      }
-
-      if (C1 && C2) {
-        for (auto cst: gen_assertion (*C1)) {
-          if (m_is_negated)
-            m_bb.assume(cst.negate ());
-          else
-            m_bb.assume(cst);
-        }
-        for (auto cst: gen_assertion (*C2)) {
-          if (m_is_negated)
-            m_bb.assume(cst.negate ());
-          else 
-            m_bb.assume(cst);
-        }
-      }
-      
->>>>>>> dfd3e9a3
     }
 
     void visitCmpInst (CmpInst &I) 
