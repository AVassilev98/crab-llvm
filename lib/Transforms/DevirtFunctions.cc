--- conflicted
+++ resolved
@@ -104,14 +104,9 @@
     // for subsequence access.
     F->arg_begin()->setName("funcPtr");
     SmallVector<Value*, 8> fargs;
-<<<<<<< HEAD
     auto ai = F->arg_begin();
     ++ai;
-    for(auto ae = F->arg_end(); ai != ae; ++ai)
-    {
-=======
-    for(auto ai = ++F->arg_begin(), ae = F->arg_end(); ai != ae; ++ai) {
->>>>>>> bdc89b93
+    for(auto ae = F->arg_end(); ai != ae; ++ai) {
       fargs.push_back(&*ai);
       ai->setName("arg");
     }
