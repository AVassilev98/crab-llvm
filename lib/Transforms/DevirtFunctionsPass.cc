/** 
 * LLVM transformation passes to resolve indirect calls 
 **/

#include "clam/config.h"
#include "clam/Transforms/DevirtFunctions.hh"
#include "llvm/Pass.h"
#include "llvm/ADT/StringRef.h"
#include "llvm/Support/CommandLine.h"
#include "llvm/Support/raw_ostream.h"

#ifdef HAVE_DSA
#include "dsa/CallTargets.h"
#endif 
#include "sea_dsa/CompleteCallGraph.hh"

llvm::cl::opt<clam::CallSiteResolverKind>
DevirtResolver("devirt-resolver",
      llvm::cl::desc ("Method used to select potential callees"),
      llvm::cl::values 
<<<<<<< HEAD
      (clEnumValN(clam::RESOLVER_TYPES, "types", "Callees with same type"),
       clEnumValN(clam::RESOLVER_DSA  , "dsa"  , "DSA selects the potential callees")),
=======
      (clEnumValN(clam::RESOLVER_TYPES, "types",
		  "Callees with same type"),
       clEnumValN(clam::RESOLVER_DSA  , "dsa",
		  "Llvm-Dsa selects the potential callees"),
       clEnumValN(clam::RESOLVER_SEA_DSA  , "sea-dsa",
		  "Sea-Dsa selects the potential callees")),
>>>>>>> e1b64bf1
      llvm::cl::init(clam::RESOLVER_TYPES));
		   
static llvm::cl::opt<bool>
AllowIndirectCalls("devirt-allow-indirect-calls",
      llvm::cl::desc("Allow creation of indirect calls "
		     "during devirtualization "
		     "(required for soundness)"),
      llvm::cl::init(false));

// Options for Dsa's analyses
static llvm::cl::opt<bool>
ResolveIncompleteCalls("devirt-resolve-incomplete-calls",
      llvm::cl::desc("Resolve indirect calls that might still require "
		     "reasoning about other modules"
		     "(required for soundness)"),
      llvm::cl::init(true));

static llvm::cl::opt<unsigned>
MaxNumTargets("devirt-max-num-targets",
      llvm::cl::desc("Do not resolve if number of targets is greater than this number."),
      llvm::cl::init(9999));

using namespace llvm;

namespace clam {

  class DevirtualizeFunctionsPass:  public ModulePass {
   public:
    
    static char ID;
    
    DevirtualizeFunctionsPass(): ModulePass(ID) {}
      
    virtual bool runOnModule(Module & M) {
      // -- Get the call graph: unused for now
      // CallGraph* CG = &(getAnalysis<CallGraphWrapperPass> ().getCallGraph ());
      
      DevirtualizeFunctions DF(/*CG*/ nullptr, AllowIndirectCalls);
      std::unique_ptr<CallSiteResolver> CSR;
      switch(DevirtResolver) {
      case RESOLVER_DSA: {
#ifdef HAVE_DSA
	// -- Access to analysis pass which finds targets of indirect function calls
	using LlvmDsaResolver = dsa::CallTargetFinder<EQTDDataStructures>;
	LlvmDsaResolver* CTF = &getAnalysis<LlvmDsaResolver>();
	CSR.reset(new CallSiteResolverByDsa<LlvmDsaResolver>(M, *CTF,
							     ResolveIncompleteCalls,
							     MaxNumTargets, DF.getStats()));
	break;
#else
	// go to next case
#endif
      }	
      case RESOLVER_SEA_DSA: {
	auto &CCG = getAnalysis<sea_dsa::CompleteCallGraph>();
	CSR.reset(new CallSiteResolverByDsa<sea_dsa::CompleteCallGraph>
		  (M, CCG, ResolveIncompleteCalls, MaxNumTargets, DF.getStats()));
	break;	
      }
      case RESOLVER_TYPES:
      default:
	if (DevirtResolver == RESOLVER_DSA) {
	  errs() << "WARNING: Dsa not available, using only types to resolve indirect calls\n";
	}
	CSR.reset(new CallSiteResolverByTypes(M, DF.getStats()));
	break;
      }
      
      bool res = DF.resolveCallSites(M, &*CSR);
      return res;
    }      
    
    virtual void getAnalysisUsage(AnalysisUsage &AU) const {
      bool runSeaDsa = false;
      
      if (DevirtResolver == RESOLVER_DSA) {
#ifdef HAVE_DSA      			
	AU.addRequired<dsa::CallTargetFinder<EQTDDataStructures>>();
#else
	runSeaDsa = true;
#endif
      }
      
      if (runSeaDsa || DevirtResolver == RESOLVER_SEA_DSA) {
	AU.addRequired<sea_dsa::CompleteCallGraph>();
      }
      
      // AU.addRequired<CallGraphWrapperPass> ();
      // FIXME: DevirtualizeFunctions does not fully update the call
      // graph so we don't claim it is preserved.
      // AU.setPreservesAll ();
      // AU.addPreserved<CallGraphWrapperPass> ();
    }
    
    StringRef getPassName() const {
      return "Clam: Devirtualize indirect calls";
    }
  };

  char DevirtualizeFunctionsPass::ID = 0;

  Pass* createDevirtualizeFunctionsPass() {
    return new DevirtualizeFunctionsPass();
  }
 
} // end namespace

<|MERGE_RESOLUTION|>--- conflicted
+++ resolved
@@ -18,17 +18,12 @@
 DevirtResolver("devirt-resolver",
       llvm::cl::desc ("Method used to select potential callees"),
       llvm::cl::values 
-<<<<<<< HEAD
-      (clEnumValN(clam::RESOLVER_TYPES, "types", "Callees with same type"),
-       clEnumValN(clam::RESOLVER_DSA  , "dsa"  , "DSA selects the potential callees")),
-=======
       (clEnumValN(clam::RESOLVER_TYPES, "types",
 		  "Callees with same type"),
        clEnumValN(clam::RESOLVER_DSA  , "dsa",
 		  "Llvm-Dsa selects the potential callees"),
        clEnumValN(clam::RESOLVER_SEA_DSA  , "sea-dsa",
 		  "Sea-Dsa selects the potential callees")),
->>>>>>> e1b64bf1
       llvm::cl::init(clam::RESOLVER_TYPES));
 		   
 static llvm::cl::opt<bool>
