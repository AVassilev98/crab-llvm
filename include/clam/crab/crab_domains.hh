#pragma once

#include "clam/crab/crab_cfg.hh"
#include "crab/config.h"
#include "crab/domains/linear_constraints.hpp"                     
#include "crab/domains/intervals.hpp"                      
#include "crab/domains/dis_intervals.hpp"                      
#include "crab/domains/split_dbm.hpp"
#include "crab/domains/split_oct.hpp"
#include "crab/domains/boxes.hpp"
#ifdef HAVE_APRON
#include "crab/domains/apron_domains.hpp"
#else 
#include "crab/domains/elina_domains.hpp"
#endif 
#include "crab/domains/array_smashing.hpp"
#include "crab/domains/term_equiv.hpp"
#include "crab/domains/flat_boolean_domain.hpp"
#include "crab/domains/combined_domains.hpp"
#include "crab/domains/wrapped_interval_domain.hpp"
//#include "crab/domains/array_sparse_graph.hpp"
//#include "crab/domains/nullity.hpp"

/*
   Definition of the abstract domains (no instantiation done here)
*/

namespace clam {

  using namespace crab::domains;
  using namespace ikos;

  /* BEGIN MACROS only for internal use */
  // The base numerical domain 
  #define BASE(DOM) base_ ## DOM
  // Array functor domain where the base domain is a reduced product
  // of a boolean domain with the numerical domain DOM.
  #define ARRAY_BOOL_NUM(DOM) \
    typedef array_smashing<flat_boolean_numerical_domain<BASE(DOM)>> DOM
  // Array functor domain where the base domain is DOM
  #define ARRAY_NUM(DOM) \
    typedef array_smashing<BASE(DOM)> DOM;
  /* END MACROS only for internal use */
  
  //////
  // Base domains
  //////
  
  /// -- Intervals
  typedef interval_domain<number_t, varname_t> BASE(interval_domain_t);
  /// -- Wrapped interval domain (APLAS'12)
  typedef wrapped_interval_domain<number_t, varname_t> BASE(wrapped_interval_domain_t);
  /// To choose DBM parameters
  struct BigNumDBMParams{
    /* This version uses unlimited integers so no overflow */
    enum { chrome_dijkstra = 1 };
    enum { widen_restabilize = 1 };
    enum { special_assign = 1 };
    enum { close_bounds_inline = 0 };	 
    typedef ikos::z_number Wt;
    typedef crab::SparseWtGraph<Wt> graph_t;
  };
  struct SafeFastDBMParams{
    /* This version checks for overflow and raise error if detected*/
    enum { chrome_dijkstra = 1 };
    enum { widen_restabilize = 1 };
    enum { special_assign = 1 };
    enum { close_bounds_inline = 0 };	 
    typedef crab::safe_i64 Wt;
    typedef crab::AdaptGraph<Wt> graph_t;
  };
  struct FastDBMParams{
    /* This version does not check for overflow */
    enum { chrome_dijkstra = 1 };
    enum { widen_restabilize = 1 };
    enum { special_assign = 1 };
    enum { close_bounds_inline = 0 };	 
    typedef int64_t Wt;
    typedef crab::AdaptGraph<Wt> graph_t;
  };
  /// -- Zones using sparse DBMs in split normal form (SAS'16)
<<<<<<< HEAD
  typedef SplitDBM<number_t, varname_t> BASE(split_dbm_domain_t);
  /// -- Octagons in split normal form
  typedef split_oct_domain<number_t,varname_t> BASE(split_oct_domain_t);
=======
#ifdef USE_DBM_BIGNUM
  typedef SplitDBM<number_t, varname_t, BigNumDBMParams> BASE(split_dbm_domain_t);
#else
#ifdef USE_DBM_SAFEINT
  typedef SplitDBM<number_t, varname_t, SafeFastDBMParams> BASE(split_dbm_domain_t);
#else
  typedef SplitDBM<number_t, varname_t, FastDBMParams> BASE(split_dbm_domain_t);
#endif
#endif 
>>>>>>> aebe2486
  /// -- Boxes
  typedef boxes_domain<number_t, varname_t> BASE(boxes_domain_t);
  /// -- DisIntervals
  typedef dis_interval_domain <number_t, varname_t> BASE(dis_interval_domain_t);
  #ifdef HAVE_APRON
  /// -- Apron domains
  typedef apron_domain<number_t, varname_t, apron_domain_id_t::APRON_OCT>
  BASE(oct_domain_t);
  typedef apron_domain<number_t, varname_t, apron_domain_id_t::APRON_PK>
  BASE(pk_domain_t);
  #else
  /// -- Elina domains
  typedef elina_domain<number_t, varname_t, elina_domain_id_t::ELINA_OCT>
  BASE(oct_domain_t);
  typedef elina_domain<number_t, varname_t, elina_domain_id_t::ELINA_PK>
  BASE(pk_domain_t);
  #endif 
  /// -- Reduced product of intervals with congruences
  typedef numerical_congruence_domain<BASE(interval_domain_t)> BASE(ric_domain_t);
  /// -- Term functor domain with Intervals (VMCAI'16)
  typedef crab::cfg::var_factory_impl::str_var_alloc_col::varname_t str_varname_t;
  typedef interval_domain<number_t, str_varname_t> str_interval_dom_t;
  typedef term::TDomInfo<number_t, varname_t, str_interval_dom_t> idom_info;
  typedef term_domain<idom_info> BASE(term_int_domain_t);
  /// -- Term functor domain with DisIntervals (VMCAI'16)
  typedef dis_interval_domain<number_t, str_varname_t> str_dis_interval_dom_t;
  typedef term::TDomInfo<number_t, varname_t, str_dis_interval_dom_t> dis_idom_info;
  typedef term_domain<dis_idom_info> BASE(term_dis_int_domain_t);
  /// -- Reduced product of Term(DisIntervals) with split zones
  typedef reduced_numerical_domain_product2<BASE(term_dis_int_domain_t),
					    BASE(split_dbm_domain_t),
					    reduced_product_impl::term_dbm_params> BASE(num_domain_t);

  ARRAY_BOOL_NUM(interval_domain_t);
  ARRAY_BOOL_NUM(split_dbm_domain_t);
  ARRAY_BOOL_NUM(split_oct_domain_t);  
  ARRAY_BOOL_NUM(dis_interval_domain_t);
  ARRAY_BOOL_NUM(oct_domain_t);
  ARRAY_BOOL_NUM(pk_domain_t);
  ARRAY_BOOL_NUM(ric_domain_t);
  ARRAY_BOOL_NUM(term_int_domain_t);  
  ARRAY_BOOL_NUM(term_dis_int_domain_t);  
  ARRAY_BOOL_NUM(num_domain_t);
  // Boxes can reason natively about booleans so that's why we don't
  // combine it with a boolean domain.
  ARRAY_NUM(boxes_domain_t);
  /* domains that preserve machine arithmetic semantics */
  ARRAY_BOOL_NUM(wrapped_interval_domain_t);
  
} // end namespace crab-llvm<|MERGE_RESOLUTION|>--- conflicted
+++ resolved
@@ -78,22 +78,19 @@
     typedef int64_t Wt;
     typedef crab::AdaptGraph<Wt> graph_t;
   };
-  /// -- Zones using sparse DBMs in split normal form (SAS'16)
-<<<<<<< HEAD
-  typedef SplitDBM<number_t, varname_t> BASE(split_dbm_domain_t);
-  /// -- Octagons in split normal form
-  typedef split_oct_domain<number_t,varname_t> BASE(split_oct_domain_t);
-=======
+  /// -- Zones and Octagons using sparse DBMs in split normal form (SAS'16)
 #ifdef USE_DBM_BIGNUM
   typedef SplitDBM<number_t, varname_t, BigNumDBMParams> BASE(split_dbm_domain_t);
+  typedef split_oct_domain<number_t, varname_t, BigNumDBMParams> BASE(split_oct_domain_t);
 #else
 #ifdef USE_DBM_SAFEINT
   typedef SplitDBM<number_t, varname_t, SafeFastDBMParams> BASE(split_dbm_domain_t);
+  typedef split_oct_domain<number_t, varname_t, SafeFastDBMParams> BASE(split_oct_domain_t);
 #else
   typedef SplitDBM<number_t, varname_t, FastDBMParams> BASE(split_dbm_domain_t);
+  typedef split_oct_domain<number_t, varname_t, FastDBMParams> BASE(split_oct_domain_t);
 #endif
 #endif 
->>>>>>> aebe2486
   /// -- Boxes
   typedef boxes_domain<number_t, varname_t> BASE(boxes_domain_t);
   /// -- DisIntervals
