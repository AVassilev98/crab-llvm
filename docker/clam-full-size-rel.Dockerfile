#
# Dockerfile for Clam binary
# produces package in /clam/build
# Arguments:
#  - UBUNTU:     trusty, xenial, bionic
#  - BUILD_TYPE: debug, release
#  - BRANCH

ARG UBUNTU

# Pull base image.
#FROM seahorn/clam-build-llvm8:$UBUNTU
FROM seahorn/crabllvm-build-llvm8:$UBUNTU

# Needed to run clang with -m32
RUN apt-get update && \
    apt-get install -yqq libc6-dev-i386 

ARG BRANCH
RUN cd / && rm -rf /clam && \
<<<<<<< HEAD
    git clone https://github.com/seahorn/crab-llvm -b llvm-8.0 clam --depth=10 ; \
=======
    git clone https://github.com/seahorn/crab-llvm -b $BRANCH clam --depth=10 ; \
>>>>>>> d180ff83
    mkdir -p /clam/build
WORKDIR /clam/build

ARG BUILD_TYPE
# Build configuration.
RUN cmake -GNinja \
          -DCMAKE_BUILD_TYPE=$BUILD_TYPE \
          -DBOOST_ROOT=/deps/boost \
          -DLLVM_DIR=/deps/LLVM-8.0.1-Linux/lib/cmake/llvm \
          -DCMAKE_INSTALL_PREFIX=run \
          -DCMAKE_CXX_COMPILER=g++-5 \
          -DCMAKE_EXPORT_COMPILE_COMMANDS=1 \
          -DCRAB_USE_LDD=ON \
          -DCRAB_USE_APRON=ON \
          ../ && \
    cmake --build . --target extra  && cmake .. && \
    cmake --build . --target crab  && cmake .. && \
    cmake --build . --target ldd  && cmake .. && \
    cmake --build . --target apron  && cmake .. && \
    cmake --build . --target install

# symlink clang (from base image)
RUN ln -s /clang-8.0/bin/clang run/bin/clang
RUN ln -s /clang-8.0/bin/clang++ run/bin/clang++

ENV PATH "/deps/LLVM-8.0.1-Linux/bin:$PATH"
ENV PATH "/clam/build/run/bin:$PATH"

# run tests
RUN cmake --build . --target test-simple
RUN cmake --build . --target test-readme
RUN cmake --build . --target test-ssh-simplified
RUN cmake --build . --target test-ntdrivers-simplified


WORKDIR /clam
<|MERGE_RESOLUTION|>--- conflicted
+++ resolved
@@ -18,11 +18,7 @@
 
 ARG BRANCH
 RUN cd / && rm -rf /clam && \
-<<<<<<< HEAD
-    git clone https://github.com/seahorn/crab-llvm -b llvm-8.0 clam --depth=10 ; \
-=======
     git clone https://github.com/seahorn/crab-llvm -b $BRANCH clam --depth=10 ; \
->>>>>>> d180ff83
     mkdir -p /clam/build
 WORKDIR /clam/build
 
